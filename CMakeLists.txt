--- conflicted
+++ resolved
@@ -135,15 +135,9 @@
 endif()
 
 # Build the Python package ireaktoro, the Reaktoro interpreter
-<<<<<<< HEAD
-if(BUILD_PYTHON_INTERPRETER)
-    add_subdirectory(ReaktoroInterpreter)
-endif()
-=======
 #if(BUILD_PYTHON_INTERPRETER)
 #    add_subdirectory(ReaktoroInterpreter)
 #endif()
->>>>>>> ad7f229f
 
 # Build the demonstration applications
 if(BUILD_DEMOS) 

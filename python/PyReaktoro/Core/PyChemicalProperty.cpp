--- conflicted
+++ resolved
@@ -23,31 +23,10 @@
 #include <Reaktoro/Common/ReactionEquation.hpp>
 #include <Reaktoro/Core/ChemicalProperties.hpp>
 #include <Reaktoro/Core/ChemicalProperty.hpp>
-#include <Reaktoro/Core/ChemicalProperties.hpp>
 #include <Reaktoro/Core/ChemicalSystem.hpp>
 
 namespace Reaktoro {
 
-<<<<<<< HEAD
-
-void exportChemicalProperty(py::module& m)
-{
-	py::class_<double>(m, "ChemicalProperty")
-		.def_static("ionicStrength", &ChemicalProperty::ionicStrength)
-		.def_static("pH", &ChemicalProperty::pH)
-		.def_static("pE", py::overload_cast<const ChemicalSystem&>(&ChemicalProperty::pE))
-		.def_static("Eh", py::overload_cast<const ChemicalSystem&>(&ChemicalProperty::Eh))
-		.def_static("alkalinity", &ChemicalProperty::alkalinity);
-
-//    BOOST_PYTHON_FUNCTION_OVERLOADS(pE_overloads, pE, 1, 2);
-//    BOOST_PYTHON_FUNCTION_OVERLOADS(Eh_overloads, Eh, 1, 2);
-//
-//    py::def("ionicStrength", &ionicStrength);
-//    py::def("pH", &pH);
-//    py::def("pE", ChemicalPropertyFunction(*)(const ChemicalSystem&, const ReactionEquation&), pE_overloads);
-//    py::def("Eh", ChemicalPropertyFunction(*)(const ChemicalSystem&, const ReactionEquation&), Eh_overloads);
-//    py::def("alkalinity", &alkalinity);
-=======
 class ChemicalPropertyDummy {};
 
 void exportChemicalProperty(py::module& m)
@@ -67,7 +46,6 @@
         .def_static("Eh", Eh2)
         .def_static("alkalinity", &ChemicalProperty::alkalinity)
         ;
->>>>>>> 37851ed4
 }
 
 } // namespace Reaktoro
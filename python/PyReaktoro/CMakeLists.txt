--- conflicted
+++ resolved
@@ -16,22 +16,7 @@
 
 # Allow cotire to add Eigen header files to the generated prefix header file
 set_target_properties(PyReaktoro PROPERTIES
-    COTIRE_PREFIX_HEADER_INCLUDE_PATH "${CMAKE_SOURCE_DIR}/Reaktoro/Math/Eigen"
-	OUTPUT_NAME "PyReaktoro")
+    COTIRE_PREFIX_HEADER_INCLUDE_PATH "${CMAKE_SOURCE_DIR}/Reaktoro/Math/Eigen")
 
 # Apply cotire to PyReaktoro target to improve compilation time
-<<<<<<< HEAD
-cotire(PyReaktoro)
-
-remove_postfixes(PyReaktoro)
-# Create an install target for PyReaktoro
-install(TARGETS PyReaktoro DESTINATION "lib" COMPONENT interfaces)
-
-# Copy the Python extension module PyReaktoro to the reaktoro/core directory
-#add_custom_command(TARGET PyReaktoro POST_BUILD
-#    COMMAND ${CMAKE_COMMAND} -E copy $<TARGET_FILE:PyReaktoro>
-#    ${CMAKE_BINARY_DIR}/python/reaktoro/core/$<TARGET_FILE_NAME:PyReaktoro>
-#    COMMENT "Copying the Python extension module reaktoro to the reaktoro/core directory.")
-=======
-cotire(PyReaktoro)
->>>>>>> 37851ed4
+cotire(PyReaktoro)
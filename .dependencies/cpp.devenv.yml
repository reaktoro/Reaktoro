{% set debug = os.environ.get("CONFIG", "").lower() == "debug" %}
{% set use_openlibm = os.environ.get("REAKTORO_USE_OPENLIBM", "0").strip() != "0" %}

dependencies:
  - boost=1.70
<<<<<<< HEAD
  - pybind11
  - thermofun=0.3.3
=======
  # pybind11 version must match the version used to compile ThermoFun
  - pybind11 >=2.5.0
  - thermofun
>>>>>>> 7d001d04
  {% if not debug %}
  # cannot link the Release version of `pugixml` (from conda) to the Debug version of Reaktoro
  - pugixml
  {% endif %}
  {% if use_openlibm %}
  - openlibm
  {% endif %}<|MERGE_RESOLUTION|>--- conflicted
+++ resolved
@@ -3,14 +3,9 @@
 
 dependencies:
   - boost=1.70
-<<<<<<< HEAD
-  - pybind11
-  - thermofun=0.3.3
-=======
   # pybind11 version must match the version used to compile ThermoFun
   - pybind11 >=2.5.0
   - thermofun
->>>>>>> 7d001d04
   {% if not debug %}
   # cannot link the Release version of `pugixml` (from conda) to the Debug version of Reaktoro
   - pugixml

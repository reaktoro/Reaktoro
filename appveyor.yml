--- conflicted
+++ resolved
@@ -1,11 +1,6 @@
 version: 1.0.{build}
 image:
-<<<<<<< HEAD
 - Visual Studio 2015
-=======
-  - Visual Studio 2015
-test: off
->>>>>>> bb85d53b
 build:
   parallel: true
 platform:
@@ -25,28 +20,6 @@
   - call activate reaktoro
   - conda list
 build_script:
-<<<<<<< HEAD
-  - mkdir build
-  - mkdir artifacts
-  - cd build
-  - set MSBuildLogger="C:\Program Files\AppVeyor\BuildAgent\Appveyor.MSBuildLogger.dll"
-  - cmake -G "%CMAKE_GENERATOR%"
-          -DBUILD_ALL=ON
-          -DCMAKE_BUILD_TYPE=%CONFIG%
-          -DCMAKE_INCLUDE_PATH="%CMAKE_INCLUDE_PATH%"
-          -DBOOST_INCLUDE_DIR="%CMAKE_INCLUDE_PATH%"
-          -DCMAKE_INSTALL_PREFIX=../artifacts
-          -DCMAKE_VERBOSE_MAKEFILE:BOOL=ON
-          "-DTHIRDPARTY_COMMON_ARGS=-DCMAKE_VERBOSE_MAKEFILE:BOOL=ON"
-          ..
-  - cmake --build . --config %CONFIG% --target install -- -d keeprsp
-  - cd ..
-  # DLL must be in PATH in order for `reaktoro` to be successfully imported
-  - set PATH=%APPVEYOR_BUILD_FOLDER%\artifacts\bin;%PATH%
   - python ci\check_compiled_files.py
 test_script:
-  - pytest -n auto -ra -vv tests/python
-=======
-  - inv -e compile
-  - python ci\check_compiled_files.py
->>>>>>> bb85d53b
+  - pytest -n auto -ra -vv tests/python
--- conflicted
+++ resolved
@@ -10,13 +10,10 @@
     set(CXXFLAGS "${CMAKE_CXX_FLAGS}")
 endif()
 
-<<<<<<< HEAD
 separate_arguments(REAKTORO_THIRDPARTY_INSTALL_ARGS NATIVE_COMMAND "${REAKTORO_THIRDPARTY_INSTALL_ARGS}")
-=======
 if (NOT ${THIRDPARTY_EXTRA_BUILD_ARGS} STREQUAL "")
     separate_arguments(THIRDPARTY_EXTRA_BUILD_ARGS NATIVE_COMMAND "${THIRDPARTY_EXTRA_BUILD_ARGS}")
 endif()
->>>>>>> 3e4dfb4b
 
 # Set the common cmake arguments to all external projects
 set(REAKTORO_THIRDPARTY_COMMON_INSTALL_ARGS
@@ -58,13 +55,8 @@
     BUILD_COMMAND ""
     INSTALL_COMMAND ${CMAKE_COMMAND} -E copy_directory
         ${CMAKE_CURRENT_BINARY_DIR}/download/nlohmann
-<<<<<<< HEAD
             ${REAKTORO_THIRDPARTY_INSTALL_PREFIX}/include/nlohmann
     CMAKE_ARGS ${REAKTORO_THIRDPARTY_COMMON_INSTALL_ARGS}
-=======
-            ${THIRDPARTY_INSTALL_PREFIX}/include/nlohmann
-    CMAKE_ARGS ${THIRDPARTY_COMMON_ARGS}
->>>>>>> 3e4dfb4b
 )
 
 # Build and install the miniz library

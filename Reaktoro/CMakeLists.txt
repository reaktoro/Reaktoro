--- conflicted
+++ resolved
@@ -21,27 +21,8 @@
 endif()
 
 # Set the list of names of the third-party targets and libraries
-<<<<<<< HEAD
-set(THIRDPARTY_TARGETS PUGIXML MINIZ CVODE)
-set(THIRDPARTY_LIBS pugixml miniz sundials_cvode sundials_nvecserial)
-
-#add yaml to third-party target and librarian
-set(THIRDPARTY_TARGETS ${THIRDPARTY_TARGETS} YAMLCPP)
-if (MSVC)
-	#yaml's cmake adds "lib" prefix and "md" suffix when is built for windows
-	if(CMAKE_BUILD_TYPE MATCHES Release)
-		set(THIRDPARTY_LIBS ${THIRDPARTY_LIBS} libyaml-cppmd)
-	#yaml's cmake adds "d" suffix when is built as Debug 
-	else()
-		set(THIRDPARTY_LIBS ${THIRDPARTY_LIBS} libyaml-cppmdd)
-	endif()
-else()
-	set(THIRDPARTY_LIBS ${THIRDPARTY_LIBS} yaml-cpp)
-endif()
-=======
 set(THIRDPARTY_TARGETS PUGIXML YAMLCPP MINIZ CVODE)
 set(THIRDPARTY_LIBS pugixml ${YAMLCPP_LIB} miniz sundials_cvode sundials_nvecserial)
->>>>>>> 37851ed4
 
 if(LINK_PHREEQC)
     set(THIRDPARTY_TARGETS ${THIRDPARTY_TARGETS} PHREEQC)
@@ -74,10 +55,6 @@
     add_library(ReaktoroShared SHARED $<TARGET_OBJECTS:ReaktoroObject>)
     target_link_libraries(ReaktoroShared ${THIRDPARTY_LIBS})
     set_target_properties(ReaktoroShared PROPERTIES OUTPUT_NAME Reaktoro)
-<<<<<<< HEAD
-	remove_postfixes(ReaktoroShared)
-    install(TARGETS ReaktoroShared DESTINATION "lib" COMPONENT libraries)
-=======
     install(TARGETS ReaktoroShared
         ARCHIVE
             DESTINATION lib
@@ -89,7 +66,6 @@
             DESTINATION bin
             COMPONENT libraries
     )
->>>>>>> 37851ed4
 endif()
 
 # Check if a static library for Reaktoro must be built
@@ -97,7 +73,6 @@
     add_library(ReaktoroStatic STATIC $<TARGET_OBJECTS:ReaktoroObject>)
     target_link_libraries(ReaktoroStatic ${THIRDPARTY_LIBS})
     set_target_properties(ReaktoroStatic PROPERTIES OUTPUT_NAME Reaktoro)
-	remove_postfixes(ReaktoroStatic)
     install(TARGETS ReaktoroStatic DESTINATION "lib" COMPONENT libraries)
 endif()
 

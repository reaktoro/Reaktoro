// Reaktoro is a unified framework for modeling chemically reactive systems.
//
// Copyright (C) 2014-2018 Allan Leal
//
// This library is free software; you can redistribute it and/or
// modify it under the terms of the GNU Lesser General Public
// License as published by the Free Software Foundation; either
// version 2.1 of the License, or (at your option) any later version.
//
// This library is distributed in the hope that it will be useful,
// but WITHOUT ANY WARRANTY; without even the implied warranty of
// MERCHANTABILITY or FITNESS FOR A PARTICULAR PURPOSE. See the GNU
// Lesser General Public License for more details.
//
// You should have received a copy of the GNU Lesser General Public License
// along with this library. If not, see <http://www.gnu.org/licenses/>.

#include "EquilibriumSolver.hpp"

// Reaktoro includes
#include <Reaktoro/Common/ChemicalVector.hpp>
#include <Reaktoro/Common/Constants.hpp>
#include <Reaktoro/Common/ConvertUtils.hpp>
#include <Reaktoro/Common/Exception.hpp>
#include <Reaktoro/Core/ChemicalProperties.hpp>
#include <Reaktoro/Core/ChemicalState.hpp>
#include <Reaktoro/Core/ChemicalSystem.hpp>
#include <Reaktoro/Core/Connectivity.hpp>
#include <Reaktoro/Core/Partition.hpp>
#include <Reaktoro/Core/ThermoProperties.hpp>
#include <Reaktoro/Equilibrium/EquilibriumOptions.hpp>
#include <Reaktoro/Equilibrium/EquilibriumProblem.hpp>
#include <Reaktoro/Equilibrium/EquilibriumResult.hpp>
#include <Reaktoro/Equilibrium/EquilibriumSensitivity.hpp>
#include <Reaktoro/Math/MathUtils.hpp>
#include <Reaktoro/Optimization/OptimumOptions.hpp>
#include <Reaktoro/Optimization/OptimumProblem.hpp>
#include <Reaktoro/Optimization/OptimumResult.hpp>
#include <Reaktoro/Optimization/OptimumSolver.hpp>
#include <Reaktoro/Optimization/OptimumSolverRefiner.hpp>
#include <Reaktoro/Optimization/OptimumState.hpp>

#include <Reaktoro/Thermodynamics/Core/Database.hpp>

namespace Reaktoro {

struct EquilibriumSolver::Impl
{
    /// The chemical system instance
    ChemicalSystem system;

    /// The partition of the chemical system
    Partition partition;

    /// The options of the equilibrium solver
    EquilibriumOptions options;

    /// The solver for the optimisation calculations
    OptimumSolver solver;

    /// The chemical properties of the chemical system
    ChemicalProperties properties;

    /// The sensitivity derivatives of the equilibrium state
    EquilibriumSensitivity sensitivities;
    Vector zerosEe; // FIXME: Improve design. These vectors are needed to calculate sensitivities, but they should not exist!
    Vector zerosNe; // FIXME: Improve design. These vectors are needed to calculate sensitivities, but they should not exist!
    Vector unitjEe; // FIXME: Improve design. These vectors are needed to calculate sensitivities, but they should not exist!

    /// The molar amounts of the species
    Vector n;

    /// The dual potentials of the elements
    Vector y;

    /// The dual potentials of the species
    Vector z;

    /// The molar amounts of the elements in the equilibrium partition
    Vector be;

    /// The standard chemical potentials of the species
    ThermoVector u0;

    /// The chemical potentials of the species
    ChemicalVector u;

    /// The chemical potentials of the equilibrium species
    ChemicalVector ue;

    /// The chemical potentials of the inert species
    Vector ui;

    /// The mole fractions of the equilibrium species
    ChemicalVector xe;

    /// The optimisation problem
    OptimumProblem optimum_problem;

    /// The state of the optimisation calculation
    OptimumState optimum_state;

    /// The options for the optimisation calculation
    OptimumOptions optimum_options;

    /// The indices of the species in the equilibrium partition
    Indices ies;

    /// The indices of the elements in the equilibrium partition
    Indices iee;

    /// The indices of the inert species (i.e., the species in disequilibrium)
    Indices iis;

    /// The number of species and elements in the system
    unsigned N, E;

    /// The number of species and elements in the equilibrium partition
    unsigned Ne, Ee;

    /// The formula matrix of the species in the system
    Matrix A;

    /// The formula matrix of the species in the equilibrium partition
    Matrix Ae;

    /// The formula matrix of the inert species
    Matrix Ai;

    /// Construct a default Impl instance
    Impl()
    {}

    /// Construct a Impl instance with given Partition
    Impl(const Partition& partition)
    : system(partition.system()), properties(partition.system())
    {
        // Initialize the formula matrix
        A = system.formulaMatrix();

        // Initialize the number of species and elements in the system
        N = system.numSpecies();
<<<<<<< HEAD
		E = system.numElements();

		// Set the default partition as all species are in equilibrium
		setPartition(Partition(system));
	}

	/// Set the partition of the chemical system
	auto setPartition(const Partition& partition_) -> void
	{
		// Set the partition of the chemical system
		partition = partition_;

		// Initialize the number of species and elements in the equilibrium partition
		Ne = partition.numEquilibriumSpecies();
		Ee = partition.numEquilibriumElements();

		// Initialize the formula matrix of the equilibrium species
		Ae = partition.formulaMatrixEquilibriumPartition();

		// Initialize the indices of the equilibrium species and elements
		ies = partition.indicesEquilibriumSpecies();
		iee = partition.indicesEquilibriumElements();

		// Initialize the indices of the inert species
		iis.clear();
		iis.reserve(partition.numInertSpecies() + partition.numKineticSpecies());
		iis.insert(iis.end(), partition.indicesInertSpecies().begin(), partition.indicesInertSpecies().end());
		iis.insert(iis.end(), partition.indicesKineticSpecies().begin(), partition.indicesKineticSpecies().end());

		// Initialize the formula matrix of the inert species
		Ai = cols(A, iis);
	}

	/// Update the OptimumOptions instance with given EquilibriumOptions instance
	auto updateOptimumOptions() -> void
	{
		// Initialize the options for the optimisation calculation
		optimum_options = options.optimum;

		// Set the parameters of the optimisation algorithms that control how small can be the amount of a species
		optimum_options.ipaction.mu = options.epsilon;
		optimum_options.ipnewton.mu = options.epsilon;
		optimum_options.ipopt.mu.push_back(options.epsilon);
		optimum_options.ipactive.epsilon = options.epsilon;

		// Initialize the names of the primal and dual variables
		if (options.optimum.output.active)
		{
			// Use `n` instead of `x` to name the variables
			optimum_options.output.xprefix = "n";

			// Define some auxiliary references to the variables names
			auto& xnames = optimum_options.output.xnames;
			auto& ynames = optimum_options.output.ynames;
			auto& znames = optimum_options.output.znames;

			// Initialize the names of the primal variables `n`
			for (Index i : ies)
				xnames.push_back(system.species(i).name());

			// Initialize the names of the dual variables `y`
			for (Index i : iee)
				ynames.push_back(system.element(i).name());

			// Initialize the names of the dual variables `z`
			znames = xnames;
		}
	}

	/// Update the OptimumProblem instance with given EquilibriumProblem and ChemicalState instances
	auto updateOptimumProblem(const ChemicalState& state) -> void
	{
		// The temperature and pressure of the equilibrium calculation
		const auto T = state.temperature();
		const auto P = state.pressure();
		const auto RT = universalGasConstant * T;

		// Set the molar amounts of the species
		n = state.speciesAmounts();

		// Update the standard thermodynamic properties of the chemical system
		properties.update(T, P);

		// Update the normalized standard Gibbs energies of the species
		u0 = properties.standardPartialMolarGibbsEnergies() / RT;

		// The result of the objective evaluation
		ObjectiveResult res;

		// The Gibbs energy function to be minimized
		optimum_problem.objective = [=](VectorConstRef ne) mutable
		{
			// Set the molar amounts of the species
			n(ies) = ne;

			// Update the chemical properties of the chemical system
			properties.update(T, P, n);
=======
        E = system.numElements();

        // Set the default partition as all species are in equilibrium
        setPartition(partition);
    }

    /// Set the partition of the chemical system
    auto setPartition(const Partition& partition_) -> void
    {
        // Set the partition of the chemical system
        partition = partition_;

        // Initialize the number of species and elements in the equilibrium partition
        Ne = partition.numEquilibriumSpecies();
        Ee = partition.numEquilibriumElements();

        // Initialize the formula matrix of the equilibrium species
        Ae = partition.formulaMatrixEquilibriumPartition();

        // Initialize the indices of the equilibrium species and elements
        ies = partition.indicesEquilibriumSpecies();
        iee = partition.indicesEquilibriumElements();

        // Initialize the indices of the inert species
        iis.clear();
        iis.reserve(partition.numInertSpecies() + partition.numKineticSpecies());
        iis.insert(iis.end(), partition.indicesInertSpecies().begin(), partition.indicesInertSpecies().end());
        iis.insert(iis.end(), partition.indicesKineticSpecies().begin(), partition.indicesKineticSpecies().end());

        // Initialize the formula matrix of the inert species
        Ai = cols(A, iis);
    }

    /// Update the OptimumOptions instance with given EquilibriumOptions instance
    auto updateOptimumOptions() -> void
    {
        // Initialize the options for the optimisation calculation
        optimum_options = options.optimum;

        // Set the parameters of the optimisation algorithms that control how small can be the amount of a species
        optimum_options.ipaction.mu = options.epsilon;
        optimum_options.ipnewton.mu = options.epsilon;
        optimum_options.ipopt.mu.push_back(options.epsilon);
        optimum_options.ipactive.epsilon = options.epsilon;

        // Initialize the names of the primal and dual variables
        if(options.optimum.output.active)
        {
            // Use `n` instead of `x` to name the variables
            optimum_options.output.xprefix = "n";

            // Define some auxiliary references to the variables names
            auto& xnames = optimum_options.output.xnames;
            auto& ynames = optimum_options.output.ynames;
            auto& znames = optimum_options.output.znames;

            // Initialize the names of the primal variables `n`
            for(Index i : ies)
                xnames.push_back(system.species(i).name());

            // Initialize the names of the dual variables `y`
            for(Index i : iee)
                ynames.push_back(system.element(i).name());

            // Initialize the names of the dual variables `z`
            znames = xnames;
        }
    }

    /// Update the OptimumProblem instance with given EquilibriumProblem and ChemicalState instances
    auto updateOptimumProblem(const ChemicalState& state) -> void
    {
        // The temperature and pressure of the equilibrium calculation
        const auto T  = state.temperature();
        const auto P  = state.pressure();
        const auto RT = universalGasConstant*T;

        // Set the molar amounts of the species
        n = state.speciesAmounts();

        // Update the standard thermodynamic properties of the chemical system
        properties.update(T, P);

        // Update the normalized standard Gibbs energies of the species
        u0 = properties.standardPartialMolarGibbsEnergies()/RT;

        // The result of the objective evaluation
        ObjectiveResult res;

        // The Gibbs energy function to be minimized
        optimum_problem.objective = [=](VectorConstRef ne) mutable
        {
            // Set the molar amounts of the species
            n(ies) = ne;

            // Update the chemical properties of the chemical system
            properties.update(n);
>>>>>>> a88c4eb1

            // Set the scaled chemical potentials of the species
            u = u0 + properties.lnActivities();

            // Set the scaled chemical potentials of the equilibrium species
            ue = rows(u, ies, ies);

            // Set the mole fractions of the equilibrium species
            xe = rows(properties.moleFractions(), ies, ies);

            // Set the objective result
            res.val = dot(ne, ue.val);
            res.grad = ue.val;

            // Set the Hessian of the objective function
            switch(options.hessian)
            {
            case GibbsHessian::Exact:
                res.hessian.mode = Hessian::Dense;
                res.hessian.dense = ue.ddn;
                break;
            case GibbsHessian::ExactDiagonal:
                res.hessian.mode = Hessian::Diagonal;
                res.hessian.diagonal = diagonal(ue.ddn);
                break;
            case GibbsHessian::Approximation:
                res.hessian.mode = Hessian::Dense;
                res.hessian.dense = diag(inv(xe.val)) * xe.ddn;
                break;
            case GibbsHessian::ApproximationDiagonal:
                res.hessian.mode = Hessian::Diagonal;
                res.hessian.diagonal = diagonal(xe.ddn)/xe.val;
                break;
            }

            return res;
        };

        optimum_problem.c.resize(0);
        optimum_problem.n = Ne;
        optimum_problem.A = Ae;
        optimum_problem.b = be;
        optimum_problem.l.setConstant(Ne, options.epsilon);
    }

    /// Initialize the optimum state from a chemical state
    auto updateOptimumState(const ChemicalState& state) -> void
    {
        // The temperature and the RT factor
        const double T  = state.temperature();
        const double RT = universalGasConstant*T;

        // Set the molar amounts of the species
        n = state.speciesAmounts();

        // Set the normalized dual potentials of the elements
        y = state.elementDualPotentials()/RT;

        // Set the normalized dual potentials of the species
        z = state.speciesDualPotentials()/RT;

        // Initialize the optimum state
        optimum_state.x = n(ies);
        optimum_state.y = y(iee);
        optimum_state.z = z(ies);
    }

    /// Initialize the chemical state from a optimum state
    auto updateChemicalState(ChemicalState& state) -> void
    {
        // The temperature and the RT factor
        const double T  = state.temperature();
        const double RT = universalGasConstant*T;

        // Update the molar amounts of the equilibrium species
        n(ies) = optimum_state.x;

        // Update the normalized chemical potentials of the inert species
        ui = u.val(iis);

        // Update the normalized dual potentials of the elements
        y = zeros(E); y(iee) = optimum_state.y;

        // Update the normalized dual potentials of the equilibrium and inert species
        z(ies) = optimum_state.z;
        z(iis) = ui - tr(Ai) * y;

        // Scale the normalized dual potentials of elements and species to units of J/mol
        y *= RT;
        z *= RT;

        // Update the chemical state
        state.setSpeciesAmounts(n);
        state.setElementDualPotentials(y);
        state.setSpeciesDualPotentials(z);
    }

    /// Find a feasible approximation for an equilibrium problem.
    auto approximate(ChemicalState& state, double T, double P, Vector be) -> EquilibriumResult
    {
        // Check the dimension of the vector `be`
        Assert(unsigned(be.rows()) == Ee,
            "Cannot proceed with method EquilibriumSolver::approximate.",
            "The dimension of the given vector of molar amounts of the "
            "elements does not match the number of elements in the "
            "equilibrium partition.");

        // Set temperature and pressure of the chemical state
        state.setTemperature(T);
        state.setPressure(P);

        // Auxiliary variables
        const double RT = universalGasConstant*T;
        const double inf = std::numeric_limits<double>::infinity();

        // Update the internal state of n, y, z
        n = state.speciesAmounts();
        y = state.elementDualPotentials();
        z = state.speciesDualPotentials();

        // Update the standard thermodynamic properties of the system
        properties.update(T, P);

        // Get the standard Gibbs energies of the equilibrium species
        const Vector ge0 = properties.standardPartialMolarGibbsEnergies().val(ies);

        // Get the ln activity constants of the equilibrium species
        const Vector ln_ce = properties.lnActivityConstants().val(ies);

        // Define the optimisation problem
        OptimumProblem optimum_problem;
        optimum_problem.n = Ne;
        optimum_problem.c = ge0/RT + ln_ce;
        optimum_problem.A = Ae;
        optimum_problem.b = be;
        optimum_problem.l = zeros(Ne);
        optimum_problem.u = ones(Ne) * inf;

        // Initialize the optimum state
        OptimumState optimum_state;

        // The result of the linear programming calculation
        EquilibriumResult result;

        // Update the optimum options
        updateOptimumOptions();

        // Set the method for the optimisation calculation
        solver.setMethod(options.method);

        // Solve the linear programming problem
        result.optimum = solver.solve(optimum_problem, optimum_state, optimum_options);

        // Update the molar amounts of the equilibrium species
        n(ies) = optimum_state.x;

        // Update the dual potentials of the species and elements (in units of J/mol)
        z = zeros(N); z(ies) = optimum_state.z * RT;
        y = zeros(E); y(iee) = optimum_state.y * RT;

        // Update the chemical state
        state.setSpeciesAmounts(n);
        state.setElementDualPotentials(y);
        state.setSpeciesDualPotentials(z);

        return result;
    }

    /// Find an initial guess for an equilibrium problem.
    auto initialguess(ChemicalState& state, double T, double P, Vector be) -> EquilibriumResult
    {
        // Solve the linear programming problem to obtain an approximation
        auto result = approximate(state, T, P, be);

        // Check the approximate calculation was successful
        Assert(result.optimum.succeeded,
            "Cannot proceed with the equilibrium calculation.",
            "The calculation of initial guess failed, most "
            "probably because no feasible solution exists.");

        // Preserve the values of n that are greater than z. For all others, set n to sqrt(epsilon)
        n = (n.array() > z.array()).select(n, std::sqrt(options.epsilon));

        // Set z to zero, which will later be set to epsilon / n.
        z.fill(0.0);

        // Update the chemical state
        state.setSpeciesAmounts(n);
        state.setSpeciesDualPotentials(z);

        return result;
    }

    /// Return true if cold-start is needed.
    auto coldstart(const ChemicalState& state) -> bool
    {
        // Check if all equilibrium species have zero amounts
        bool zero = true;
        for(Index i : ies)
            if(state.speciesAmount(i) > 0)
                { zero = false; break; }
        return zero || !options.warmstart;
    }
    /*
	/// Return true if the system has the need to run the phase identification to remove an inaproriet phase
	auto necessityofphaseidentification(const ChemicalState& state) -> bool
	{
		// Check the presence of Gas and Oil
		const auto& phases = state.system().phases();
		auto num_oil_and_gas = 0;
		auto number_possible_phases = phases.size();
		auto z = Vector(4);
		for (const auto& phase : phases) {
			if (phase.name() == "Oil" || phase.name() == "Gaseous"){
				num_oil_and_gas++;
			}
		}
		if (num_oil_and_gas > 1) {
			z = speciesAmountsNotaqueous(state);
			auto system = ChemicalSystem({ state.system().phase("Gaseous") });
			number_possible_phases = stabitytest_TPD(system, z, state.temperature(), state.pressure());
			if (number_possible_phases <= 1) {
				return true;
			}
		}
		return false;
	}
    */
	
	/// Return a vector with the total amount of species without count Aqueous phase
	// the currently version only works when all species in oil phase are also in gas
	auto speciesAmountsNotaqueous(const ChemicalState& state) -> Vector
	{
		const auto& system = state.system();
		auto z = Vector(4);
		const auto gas_phase_species = system.phase("Gaseous").species();
		for (auto i = 0; i < gas_phase_species.size(); i++) {
			if (gas_phase_species[i].name() == "H2O(g)") {
				z[i] = state.speciesAmount(gas_phase_species[i].name());
			}
			else {
				auto found = (gas_phase_species[i].name()).find("(g)");
				auto gas_specie_name = gas_phase_species[i].name().substr(0, found) + "(g)";
				auto oil_specie_name = gas_phase_species[i].name().substr(0, found) + "(oil)";
				z[i] = state.speciesAmount(gas_specie_name) + state.speciesAmount(oil_specie_name);
			}
		}
		return z;
	}

    /*
	/// Return the number os possible stable phase of the system and the vector of element amounts
	auto stabitytest_TPD(const ChemicalSystem& system, Vector Z, double temperature, double pressure) -> int {
		auto numberofspecies = system.species().size();
		auto K_liq = Vector(numberofspecies);
		auto K_vap = Vector(numberofspecies);
		auto Y_liq = Vector(numberofspecies);
		auto y_liq = Vector(numberofspecies);
		auto Y_vap = Vector(numberofspecies);
		auto y_vap = Vector(numberofspecies);

		auto R_liq = Vector(numberofspecies);
		auto R_vap = Vector(numberofspecies);

		auto db = Database("W:\\release\\Projects\\Reaktoro\\databases\\supcrt\\supcrt98.xml");

		auto z_cres = ChemicalModelResult(numberofspecies, numberofspecies);
		
		for (auto i = 0; i < Z.size(); i++) {
			z[i] = z[i] / Z.sum();
		}
		
		system.chemicalModel()(z_cres, temperature, pressure, z);


		for (auto i = 0; i < system.numSpecies(); i++) {							
			double Pc = db.gaseousSpecies(system.species(i).name()).criticalPressure();
			double Tc = db.gaseousSpecies(system.species(i).name()).criticalTemperature();
			double w = db.gaseousSpecies(system.species(i).name()).acentricFactor();
			auto Ki = (Pc / pressure)*std::exp(5.37 * (1.0 + w)*(1.0 - (Tc / temperature)));
			K_liq(i) = Ki;
			K_vap(i) = Ki;
		}

		bool converged = false;
		bool TSliq = false;
		bool TSvap = false;

		double Sl = 0.0;
		double Sv = 0.0;
		for (auto i = 0; i < 10000; i++) {
			for (auto j = 0; j < system.numSpecies(); j++) {
				Y_liq(j) = z(j) / K_liq(j);
				Y_vap(j) = z(j)*K_vap(j);
			}

			Sl = Y_liq.sum();
			Sv = Y_vap.sum();

			for (auto j = 0; j < system.numSpecies(); j++) {
				y_liq(j) = Y_liq(j) / Sl;
				y_vap(j) = Y_vap(j) / Sv;
			}

			auto y_liq_cres = ChemicalModelResult(numberofspecies, numberofspecies);
			auto y_vap_cres = ChemicalModelResult(numberofspecies, numberofspecies);

			system.chemicalModel()(y_liq_cres, temperature, pressure, y_vap);
			system.chemicalModel()(y_vap_cres, temperature, pressure, y_liq);

			for (auto j = 0; j < system.numSpecies(); j++) {
				R_liq(j) = (Sl)*(std::exp(y_liq_cres.lnActivityCoefficients()[j].val) / std::exp(z_cres.lnActivityCoefficients()[j].val));
				R_vap(j) = (1.0 / Sv)*(std::exp(z_cres.lnActivityCoefficients()[j].val) / std::exp(y_vap_cres.lnActivityCoefficients()[j].val));
			}

			auto trial_solution_liq = 0.0;
			auto trial_solution_vap = 0.0;
			for (auto j = 0; j < system.numSpecies(); j++) {
				trial_solution_liq += std::log(K_liq(j))*std::log(K_liq(j));
				trial_solution_vap += std::log(K_vap(j))*std::log(K_vap(j));
			}
			if (trial_solution_liq < 1.e-4) {
				TSliq = true;
			}
			if (trial_solution_vap < 1.e-4) {
				TSvap = true;
			}

			auto erro_liq = 0.0;
			auto erro_vap = 0.0;
			for (auto j = 0; j < system.numSpecies(); j++) {
				erro_liq += (R_liq(j) - 1)*(R_liq(j) - 1);
				erro_vap += (R_vap(j) - 1)*(R_vap(j) - 1);
			}
			if (erro_liq < 1e-12) {
				//std::cout << "liq possivel to form" << std::endl;
				converged = true;
			}
			if (erro_vap < 1e-12) {
				//std::cout << "vap to form" << std::endl;
				converged = true;
			}
			if (converged) {
				break;
			}

			for (auto j = 0; j < system.numSpecies(); j++) {
				K_liq(j) = K_liq(j) * R_liq(j);
				K_vap(j) = K_vap(j) * R_liq(j);
			}
			if (i == 99999) {
				return 4;
			}
		}

		if (converged) {
			if (TSliq && TSvap) {
				return 1; //std::cout << "1 fase" << std::endl;
			}
			else if (Sl <= 1.0 && TSvap) {
				return 2; // std::cout << "2 fases" << std::endl;
			}
			else if (TSliq && Sl <= 1.0) {
				return 2;// std::cout << "2 fases" << std::endl;
			}
			else if (Sv <= 1.0 && Sl <= 1.0) {
				return 3;// std::cout << "3 fases" << std::endl;
			}
		}
		else {
			if (Sv > 1 && TSliq) {
				return 1;// std::cout << "2 fases" << std::endl;
			}
			else if (TSvap && Sl > 1) {
				return 2;// std::cout << "2 fases" << std::endl;
			}
			else if (Sv > 1 && Sl > 1) {
				return 2;// std::cout << "2 fases" << std::endl;
			}
			else if (Sv > 1 && Sl <= 1) {
				return 3;// std::cout << "3 fases" << std::endl;
			}
			else if (Sv <= 1 && Sl > 1) {
				return 3;// std::cout << "3 fases" << std::endl;
			}
		}
		return 4;
	}
    */
    /// Solve the equilibrium problem
    auto solve(ChemicalState& state, double T, double P, VectorConstRef be) -> EquilibriumResult
    {
        // Check the dimension of the vector `be`
        Assert(be.size() == static_cast<int>(Ee),
            "Cannot proceed with method EquilibriumSolver::solve.",
            "The dimension of the given vector of molar amounts of the "
            "elements does not match the number of elements in the "
            "equilibrium partition.");
        return solve(state, T, P, be.data());
    }

    /// Solve the equilibrium problem
    auto solve(ChemicalState& state, double T, double P, const double* b) -> EquilibriumResult
    {
        // Set the molar amounts of the elements
        be = Vector::Map(b, Ee);

        // Set temperature and pressure of the chemical state
        state.setTemperature(T);
        state.setPressure(P);

        // Check if a simplex cold-start approximation must be performed
        if(coldstart(state))
            initialguess(state, T, P, be);

        // The result of the equilibrium calculation
        EquilibriumResult result;

        // Update the optimum options
        updateOptimumOptions();

        // Update the optimum problem
        updateOptimumProblem(state);

        // Update the optimum state
        updateOptimumState(state);

        // Set the method for the optimisation calculation
        solver.setMethod(options.method);

        // Set the maximum number of iterations in each optimization pass
        optimum_options.max_iterations = 10;

        // Start the several opmization passes (stop if convergence attained)
        auto counter = 0;
        while(counter < options.optimum.max_iterations)
        {
            // Solve the optimisation problem
            result.optimum += solver.solve(optimum_problem, optimum_state, optimum_options);

            // Exit this loop if last solve succeeded
            if(result.optimum.succeeded)
                break;

            counter += optimum_options.max_iterations;
        }

        // Update the chemical state from the optimum state
        updateChemicalState(state);

        return result;
    }

    /// Return the sensitivity of the equilibrium state.
    auto sensitivity() -> const EquilibriumSensitivity&
    {
        zerosEe = zeros(Ee);
        zerosNe = zeros(Ne);
        unitjEe = zeros(Ee);

        sensitivities.dndT = zeros(Ne);
        sensitivities.dndP = zeros(Ne);
        sensitivities.dndb = zeros(Ne, Ee);

        sensitivities.dndT = solver.dxdp(ue.ddT, zerosEe);
        sensitivities.dndP = solver.dxdp(ue.ddP, zerosEe);
        for(Index j = 0; j < Ee; ++j)
        {
            unitjEe = unit(Ee, j);
            sensitivities.dndb.col(j) = solver.dxdp(zerosNe, unitjEe);
        }

        return sensitivities;
    }

    /// Compute the sensitivity of the species amounts with respect to temperature.
    auto dndT() -> VectorConstRef
    {
        const auto& ieq_species = partition.indicesEquilibriumSpecies();
        zerosEe = zeros(Ee);
        sensitivities.dndT = zeros(N);
        sensitivities.dndT(ieq_species) = solver.dxdp(ue.ddT, zerosEe);
        return sensitivities.dndT;
    }

    /// Compute the sensitivity of the species amounts with respect to pressure.
    auto dndP() -> VectorConstRef
    {
        const auto& ieq_species = partition.indicesEquilibriumSpecies();
        zerosEe = zeros(Ee);
        sensitivities.dndP = zeros(N);
        sensitivities.dndP(ieq_species) = solver.dxdp(ue.ddP, zerosEe);
        return sensitivities.dndP;
    }

    /// Compute the sensitivity of the species amounts with respect to element amounts.
    auto dndb() -> VectorConstRef
    {
        const auto& ieq_species = partition.indicesEquilibriumSpecies();
        const auto& ieq_elements = partition.indicesEquilibriumElements();
        zerosEe = zeros(Ee);
        zerosNe = zeros(Ne);
        unitjEe = zeros(Ee);
        sensitivities.dndb = zeros(Ne, Ee);
        for(Index j : ieq_elements)
        {
            unitjEe = unit(Ee, j);
            sensitivities.dndb.col(j)(ieq_species) = solver.dxdp(zerosNe, unitjEe);
        }
        return sensitivities.dndb;
    }
};

EquilibriumSolver::EquilibriumSolver()
: pimpl(new Impl())
{}

EquilibriumSolver::EquilibriumSolver(const ChemicalSystem& system)
: pimpl(new Impl(Partition(system)))
{}

EquilibriumSolver::EquilibriumSolver(const Partition& partition)
: pimpl(new Impl(partition))
{}

EquilibriumSolver::EquilibriumSolver(const EquilibriumSolver& other)
: pimpl(new Impl(*other.pimpl))
{}

EquilibriumSolver::~EquilibriumSolver()
{}

auto EquilibriumSolver::operator=(EquilibriumSolver other) -> EquilibriumSolver&
{
    pimpl = std::move(other.pimpl);
    return *this;
}

auto EquilibriumSolver::setOptions(const EquilibriumOptions& options) -> void
{
    pimpl->options = options;
}

auto EquilibriumSolver::setPartition(const Partition& partition) -> void
{
    pimpl->setPartition(partition);
}

auto EquilibriumSolver::approximate(ChemicalState& state, double T, double P, VectorConstRef be) -> EquilibriumResult
{
    return pimpl->approximate(state, T, P, be);
}

auto EquilibriumSolver::approximate(ChemicalState& state, const EquilibriumProblem& problem) -> EquilibriumResult
{
    return approximate(state, problem.temperature(), problem.pressure(), problem.elementAmounts());
}

auto EquilibriumSolver::approximate(ChemicalState& state) -> EquilibriumResult
{
    return approximate(state, state.temperature(), state.pressure(), state.elementAmounts());
}

auto EquilibriumSolver::solve(ChemicalState& state, double T, double P, VectorConstRef be) -> EquilibriumResult
{
    return pimpl->solve(state, T, P, be);
}

auto EquilibriumSolver::solve(ChemicalState& state, double T, double P, const double* be) -> EquilibriumResult
{
    return pimpl->solve(state, T, P, be);
}

auto EquilibriumSolver::solve(ChemicalState& state) -> EquilibriumResult
{
    return solve(state, state.temperature(), state.pressure(), state.elementAmounts());
}

auto EquilibriumSolver::solve(ChemicalState& state, const EquilibriumProblem& problem) -> EquilibriumResult
{
    return solve(state, problem.temperature(), problem.pressure(), problem.elementAmounts());
}

auto EquilibriumSolver::properties() const -> const ChemicalProperties&
{
    return pimpl->properties;
}

auto EquilibriumSolver::sensitivity() -> const EquilibriumSensitivity&
{
    return pimpl->sensitivity();
}

auto EquilibriumSolver::dndT() -> VectorConstRef
{
    return pimpl->dndT();
}

auto EquilibriumSolver::dndP() -> VectorConstRef
{
    return pimpl->dndP();
}

auto EquilibriumSolver::dndb() -> VectorConstRef
{
    return pimpl->dndb();
}

} // namespace Reaktoro<|MERGE_RESOLUTION|>--- conflicted
+++ resolved
@@ -40,8 +40,6 @@
 #include <Reaktoro/Optimization/OptimumSolverRefiner.hpp>
 #include <Reaktoro/Optimization/OptimumState.hpp>
 
-#include <Reaktoro/Thermodynamics/Core/Database.hpp>
-
 namespace Reaktoro {
 
 struct EquilibriumSolver::Impl
@@ -140,12 +138,11 @@
 
         // Initialize the number of species and elements in the system
         N = system.numSpecies();
-<<<<<<< HEAD
 		E = system.numElements();
 
-		// Set the default partition as all species are in equilibrium
-		setPartition(Partition(system));
-	}
+        // Set the default partition as all species are in equilibrium
+        setPartition(partition);
+    }
 
 	/// Set the partition of the chemical system
 	auto setPartition(const Partition& partition_) -> void
@@ -236,107 +233,8 @@
 			// Set the molar amounts of the species
 			n(ies) = ne;
 
-			// Update the chemical properties of the chemical system
-			properties.update(T, P, n);
-=======
-        E = system.numElements();
-
-        // Set the default partition as all species are in equilibrium
-        setPartition(partition);
-    }
-
-    /// Set the partition of the chemical system
-    auto setPartition(const Partition& partition_) -> void
-    {
-        // Set the partition of the chemical system
-        partition = partition_;
-
-        // Initialize the number of species and elements in the equilibrium partition
-        Ne = partition.numEquilibriumSpecies();
-        Ee = partition.numEquilibriumElements();
-
-        // Initialize the formula matrix of the equilibrium species
-        Ae = partition.formulaMatrixEquilibriumPartition();
-
-        // Initialize the indices of the equilibrium species and elements
-        ies = partition.indicesEquilibriumSpecies();
-        iee = partition.indicesEquilibriumElements();
-
-        // Initialize the indices of the inert species
-        iis.clear();
-        iis.reserve(partition.numInertSpecies() + partition.numKineticSpecies());
-        iis.insert(iis.end(), partition.indicesInertSpecies().begin(), partition.indicesInertSpecies().end());
-        iis.insert(iis.end(), partition.indicesKineticSpecies().begin(), partition.indicesKineticSpecies().end());
-
-        // Initialize the formula matrix of the inert species
-        Ai = cols(A, iis);
-    }
-
-    /// Update the OptimumOptions instance with given EquilibriumOptions instance
-    auto updateOptimumOptions() -> void
-    {
-        // Initialize the options for the optimisation calculation
-        optimum_options = options.optimum;
-
-        // Set the parameters of the optimisation algorithms that control how small can be the amount of a species
-        optimum_options.ipaction.mu = options.epsilon;
-        optimum_options.ipnewton.mu = options.epsilon;
-        optimum_options.ipopt.mu.push_back(options.epsilon);
-        optimum_options.ipactive.epsilon = options.epsilon;
-
-        // Initialize the names of the primal and dual variables
-        if(options.optimum.output.active)
-        {
-            // Use `n` instead of `x` to name the variables
-            optimum_options.output.xprefix = "n";
-
-            // Define some auxiliary references to the variables names
-            auto& xnames = optimum_options.output.xnames;
-            auto& ynames = optimum_options.output.ynames;
-            auto& znames = optimum_options.output.znames;
-
-            // Initialize the names of the primal variables `n`
-            for(Index i : ies)
-                xnames.push_back(system.species(i).name());
-
-            // Initialize the names of the dual variables `y`
-            for(Index i : iee)
-                ynames.push_back(system.element(i).name());
-
-            // Initialize the names of the dual variables `z`
-            znames = xnames;
-        }
-    }
-
-    /// Update the OptimumProblem instance with given EquilibriumProblem and ChemicalState instances
-    auto updateOptimumProblem(const ChemicalState& state) -> void
-    {
-        // The temperature and pressure of the equilibrium calculation
-        const auto T  = state.temperature();
-        const auto P  = state.pressure();
-        const auto RT = universalGasConstant*T;
-
-        // Set the molar amounts of the species
-        n = state.speciesAmounts();
-
-        // Update the standard thermodynamic properties of the chemical system
-        properties.update(T, P);
-
-        // Update the normalized standard Gibbs energies of the species
-        u0 = properties.standardPartialMolarGibbsEnergies()/RT;
-
-        // The result of the objective evaluation
-        ObjectiveResult res;
-
-        // The Gibbs energy function to be minimized
-        optimum_problem.objective = [=](VectorConstRef ne) mutable
-        {
-            // Set the molar amounts of the species
-            n(ies) = ne;
-
             // Update the chemical properties of the chemical system
             properties.update(n);
->>>>>>> a88c4eb1
 
             // Set the scaled chemical potentials of the species
             u = u0 + properties.lnActivities();
@@ -540,192 +438,7 @@
                 { zero = false; break; }
         return zero || !options.warmstart;
     }
-    /*
-	/// Return true if the system has the need to run the phase identification to remove an inaproriet phase
-	auto necessityofphaseidentification(const ChemicalState& state) -> bool
-	{
-		// Check the presence of Gas and Oil
-		const auto& phases = state.system().phases();
-		auto num_oil_and_gas = 0;
-		auto number_possible_phases = phases.size();
-		auto z = Vector(4);
-		for (const auto& phase : phases) {
-			if (phase.name() == "Oil" || phase.name() == "Gaseous"){
-				num_oil_and_gas++;
-			}
-		}
-		if (num_oil_and_gas > 1) {
-			z = speciesAmountsNotaqueous(state);
-			auto system = ChemicalSystem({ state.system().phase("Gaseous") });
-			number_possible_phases = stabitytest_TPD(system, z, state.temperature(), state.pressure());
-			if (number_possible_phases <= 1) {
-				return true;
-			}
-		}
-		return false;
-	}
-    */
-	
-	/// Return a vector with the total amount of species without count Aqueous phase
-	// the currently version only works when all species in oil phase are also in gas
-	auto speciesAmountsNotaqueous(const ChemicalState& state) -> Vector
-	{
-		const auto& system = state.system();
-		auto z = Vector(4);
-		const auto gas_phase_species = system.phase("Gaseous").species();
-		for (auto i = 0; i < gas_phase_species.size(); i++) {
-			if (gas_phase_species[i].name() == "H2O(g)") {
-				z[i] = state.speciesAmount(gas_phase_species[i].name());
-			}
-			else {
-				auto found = (gas_phase_species[i].name()).find("(g)");
-				auto gas_specie_name = gas_phase_species[i].name().substr(0, found) + "(g)";
-				auto oil_specie_name = gas_phase_species[i].name().substr(0, found) + "(oil)";
-				z[i] = state.speciesAmount(gas_specie_name) + state.speciesAmount(oil_specie_name);
-			}
-		}
-		return z;
-	}
-
-    /*
-	/// Return the number os possible stable phase of the system and the vector of element amounts
-	auto stabitytest_TPD(const ChemicalSystem& system, Vector Z, double temperature, double pressure) -> int {
-		auto numberofspecies = system.species().size();
-		auto K_liq = Vector(numberofspecies);
-		auto K_vap = Vector(numberofspecies);
-		auto Y_liq = Vector(numberofspecies);
-		auto y_liq = Vector(numberofspecies);
-		auto Y_vap = Vector(numberofspecies);
-		auto y_vap = Vector(numberofspecies);
-
-		auto R_liq = Vector(numberofspecies);
-		auto R_vap = Vector(numberofspecies);
-
-		auto db = Database("W:\\release\\Projects\\Reaktoro\\databases\\supcrt\\supcrt98.xml");
-
-		auto z_cres = ChemicalModelResult(numberofspecies, numberofspecies);
-		
-		for (auto i = 0; i < Z.size(); i++) {
-			z[i] = z[i] / Z.sum();
-		}
-		
-		system.chemicalModel()(z_cres, temperature, pressure, z);
-
-
-		for (auto i = 0; i < system.numSpecies(); i++) {							
-			double Pc = db.gaseousSpecies(system.species(i).name()).criticalPressure();
-			double Tc = db.gaseousSpecies(system.species(i).name()).criticalTemperature();
-			double w = db.gaseousSpecies(system.species(i).name()).acentricFactor();
-			auto Ki = (Pc / pressure)*std::exp(5.37 * (1.0 + w)*(1.0 - (Tc / temperature)));
-			K_liq(i) = Ki;
-			K_vap(i) = Ki;
-		}
-
-		bool converged = false;
-		bool TSliq = false;
-		bool TSvap = false;
-
-		double Sl = 0.0;
-		double Sv = 0.0;
-		for (auto i = 0; i < 10000; i++) {
-			for (auto j = 0; j < system.numSpecies(); j++) {
-				Y_liq(j) = z(j) / K_liq(j);
-				Y_vap(j) = z(j)*K_vap(j);
-			}
-
-			Sl = Y_liq.sum();
-			Sv = Y_vap.sum();
-
-			for (auto j = 0; j < system.numSpecies(); j++) {
-				y_liq(j) = Y_liq(j) / Sl;
-				y_vap(j) = Y_vap(j) / Sv;
-			}
-
-			auto y_liq_cres = ChemicalModelResult(numberofspecies, numberofspecies);
-			auto y_vap_cres = ChemicalModelResult(numberofspecies, numberofspecies);
-
-			system.chemicalModel()(y_liq_cres, temperature, pressure, y_vap);
-			system.chemicalModel()(y_vap_cres, temperature, pressure, y_liq);
-
-			for (auto j = 0; j < system.numSpecies(); j++) {
-				R_liq(j) = (Sl)*(std::exp(y_liq_cres.lnActivityCoefficients()[j].val) / std::exp(z_cres.lnActivityCoefficients()[j].val));
-				R_vap(j) = (1.0 / Sv)*(std::exp(z_cres.lnActivityCoefficients()[j].val) / std::exp(y_vap_cres.lnActivityCoefficients()[j].val));
-			}
-
-			auto trial_solution_liq = 0.0;
-			auto trial_solution_vap = 0.0;
-			for (auto j = 0; j < system.numSpecies(); j++) {
-				trial_solution_liq += std::log(K_liq(j))*std::log(K_liq(j));
-				trial_solution_vap += std::log(K_vap(j))*std::log(K_vap(j));
-			}
-			if (trial_solution_liq < 1.e-4) {
-				TSliq = true;
-			}
-			if (trial_solution_vap < 1.e-4) {
-				TSvap = true;
-			}
-
-			auto erro_liq = 0.0;
-			auto erro_vap = 0.0;
-			for (auto j = 0; j < system.numSpecies(); j++) {
-				erro_liq += (R_liq(j) - 1)*(R_liq(j) - 1);
-				erro_vap += (R_vap(j) - 1)*(R_vap(j) - 1);
-			}
-			if (erro_liq < 1e-12) {
-				//std::cout << "liq possivel to form" << std::endl;
-				converged = true;
-			}
-			if (erro_vap < 1e-12) {
-				//std::cout << "vap to form" << std::endl;
-				converged = true;
-			}
-			if (converged) {
-				break;
-			}
-
-			for (auto j = 0; j < system.numSpecies(); j++) {
-				K_liq(j) = K_liq(j) * R_liq(j);
-				K_vap(j) = K_vap(j) * R_liq(j);
-			}
-			if (i == 99999) {
-				return 4;
-			}
-		}
-
-		if (converged) {
-			if (TSliq && TSvap) {
-				return 1; //std::cout << "1 fase" << std::endl;
-			}
-			else if (Sl <= 1.0 && TSvap) {
-				return 2; // std::cout << "2 fases" << std::endl;
-			}
-			else if (TSliq && Sl <= 1.0) {
-				return 2;// std::cout << "2 fases" << std::endl;
-			}
-			else if (Sv <= 1.0 && Sl <= 1.0) {
-				return 3;// std::cout << "3 fases" << std::endl;
-			}
-		}
-		else {
-			if (Sv > 1 && TSliq) {
-				return 1;// std::cout << "2 fases" << std::endl;
-			}
-			else if (TSvap && Sl > 1) {
-				return 2;// std::cout << "2 fases" << std::endl;
-			}
-			else if (Sv > 1 && Sl > 1) {
-				return 2;// std::cout << "2 fases" << std::endl;
-			}
-			else if (Sv > 1 && Sl <= 1) {
-				return 3;// std::cout << "3 fases" << std::endl;
-			}
-			else if (Sv <= 1 && Sl > 1) {
-				return 3;// std::cout << "3 fases" << std::endl;
-			}
-		}
-		return 4;
-	}
-    */
+
     /// Solve the equilibrium problem
     auto solve(ChemicalState& state, double T, double P, VectorConstRef be) -> EquilibriumResult
     {

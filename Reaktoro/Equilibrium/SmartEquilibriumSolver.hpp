--- conflicted
+++ resolved
@@ -29,13 +29,9 @@
 class ChemicalProperties;
 class ChemicalState;
 class ChemicalSystem;
-class EquilibriumProblem;
 class Partition;
 struct EquilibriumOptions;
-<<<<<<< HEAD
-=======
 class EquilibriumProblem;
->>>>>>> 37851ed4
 struct EquilibriumResult;
 
 /// A class used to perform equilibrium calculations using machine learning scheme.

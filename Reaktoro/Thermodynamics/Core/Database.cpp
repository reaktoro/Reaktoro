--- conflicted
+++ resolved
@@ -1,953 +1,949 @@
-// Reaktoro is a unified framework for modeling chemically reactive systems.
-//
-// Copyright (C) 2014-2018 Allan Leal
-//
-// This library is free software; you can redistribute it and/or
-// modify it under the terms of the GNU Lesser General Public
-// License as published by the Free Software Foundation; either
-// version 2.1 of the License, or (at your option) any later version.
-//
-// This library is distributed in the hope that it will be useful,
-// but WITHOUT ANY WARRANTY; without even the implied warranty of
-// MERCHANTABILITY or FITNESS FOR A PARTICULAR PURPOSE. See the GNU
-// Lesser General Public License for more details.
-//
-// You should have received a copy of the GNU Lesser General Public License
-// along with this library. If not, see <http://www.gnu.org/licenses/>.
-
-#include "Database.hpp"
-
-// C++ includes
-#include <clocale>
-#include <map>
-#include <set>
-#include <string>
-#include <vector>
-
-// Reaktoro includes
-#include <Reaktoro/Common/Constants.hpp>
-#include <Reaktoro/Common/Exception.hpp>
-#include <Reaktoro/Common/GlobalOptions.hpp>
-#include <Reaktoro/Common/SetUtils.hpp>
-#include <Reaktoro/Common/StringUtils.hpp>
-#include <Reaktoro/Common/Units.hpp>
-#include <Reaktoro/Core/Element.hpp>
-#include <Reaktoro/Core/Species.hpp>
-#include <Reaktoro/Thermodynamics/Databases/DatabaseUtils.hpp>
-#include <Reaktoro/Thermodynamics/Species/AqueousSpecies.hpp>
-#include <Reaktoro/Thermodynamics/Species/FluidSpecies.hpp>
-#include <Reaktoro/Thermodynamics/Species/MineralSpecies.hpp>
-
-// miniz includes
-#include <miniz/zip_file.hpp>
-
-// pugixml includes
-#include <pugixml.hpp>
-using namespace pugi;
-
-namespace Reaktoro {
-namespace {
-
-/// Auxiliary types for a map of aqueous, fluid, and mineral species
-using ElementMap        = std::map<std::string, Element>;
-using AqueousSpeciesMap = std::map<std::string, AqueousSpecies>;
-using FluidSpeciesMap   = std::map<std::string, FluidSpecies>;
-using MineralSpeciesMap = std::map<std::string, MineralSpecies>;
-
-auto errorNonExistentSpecies(std::string type, std::string name) -> void
-{
-    Exception exception;
-    exception.error << "Cannot get an instance of the " << type << " species `" << name << "` in the database.";
-    exception.reason << "There is no such species in the database.";
-    RaiseError(exception);
-}
-
-auto parseDissociation(std::string dissociation) -> std::map<std::string, double>
-{
-    std::map<std::string, double> equation;
-    auto words = split(dissociation, " ");
-    for(const auto& word : words)
-    {
-        auto pair = split(word, ":");
-        equation.emplace(pair[1], tofloat(pair[0]));
-    }
-    return equation;
-}
-
-auto parseReactionInterpolatedThermoProperties(const xml_node& node) -> ReactionThermoInterpolatedProperties
-{
-    // Get the data values of the children nodes
-    std::vector<double> temperatures     = tofloats(node.child("Temperatures").text().get());
-    std::vector<double> pressures        = tofloats(node.child("Pressures").text().get());
-    std::vector<double> pk               = tofloats(node.child("pk").text().get());
-    std::vector<double> lnk              = tofloats(node.child("lnk").text().get());
-    std::vector<double> logk             = tofloats(node.child("logk").text().get());
-    std::vector<double> gibbs_energy     = tofloats(node.child("G").text().get());
-    std::vector<double> helmholtz_energy = tofloats(node.child("A").text().get());
-    std::vector<double> internal_energy  = tofloats(node.child("U").text().get());
-    std::vector<double> enthalpy         = tofloats(node.child("H").text().get());
-    std::vector<double> entropy          = tofloats(node.child("S").text().get());
-    std::vector<double> volume           = tofloats(node.child("V").text().get());
-    std::vector<double> heat_capacity_cp = tofloats(node.child("Cp").text().get());
-    std::vector<double> heat_capacity_cv = tofloats(node.child("Cv").text().get());
-
-    // Convert `pk` to `lnk`, where `pk = -log(k) = -ln(k)/ln(10)`
-    const double ln_10 = std::log(10.0);
-    if(!pk.empty() && lnk.empty())
-    {
-        lnk.resize(pk.size());
-        for(unsigned i = 0; i < pk.size(); ++i)
-            lnk[i] = -pk[i] * ln_10;
-    }
-
-    // Convert `logk` to `lnk`, where `log(k) = ln(k)/ln(10)`
-    if(!logk.empty() && lnk.empty())
-    {
-        lnk.resize(logk.size());
-        for(unsigned i = 0; i < logk.size(); ++i)
-            lnk[i] = logk[i] * ln_10;
-    }
-
-    // Get the temperature and pressure units
-    std::string tunits = node.child("Temperatures").attribute("units").as_string();
-    std::string punits = node.child("Pressures").attribute("units").as_string();
-
-    // Get the names and stoichiometries of the species that define the reaction
-    std::string equation = node.child("Equation").text().get();
-
-    // Check if element `temperatures` was provided, if not set default to 25 celsius
-    if(temperatures.empty()) temperatures.push_back(25.0);
-
-    // Check if element `pressures` was provided, if not set default to 1 bar
-    if(pressures.empty()) pressures.push_back(1.0);
-
-    // Check if temperature units was provided, if not set default to celsius
-    if(tunits.empty()) tunits = "celsius";
-
-    // Check if pressure units was provided, if not set default to bar
-    if(punits.empty()) punits = "bar";
-
-    // Convert temperatures and pressures to standard units (kelvin and pascal respectively)
-    for(auto& x : temperatures) x = units::convert(x, tunits, "kelvin");
-    for(auto& x : pressures)    x = units::convert(x, punits, "pascal");
-
-    // Define a lambda function to generate a bilinear interpolator from a vector
-    auto bilinear_interpolator = [&](const std::vector<double>& data) -> BilinearInterpolator
-    {
-        if(data.empty())  return BilinearInterpolator();
-        return BilinearInterpolator(temperatures, pressures, data);
-    };
-
-    // Define a lambda function to generate a bilinear interpolator of the Gibbs energy of a reaction from its lnk
-    auto gibbs_energy_from_lnk = [](const BilinearInterpolator& lnk)
-    {
-        const double R = universalGasConstant;
-        auto f = [=](double T, double P) { return -R*T*lnk(T, P); };
-        return BilinearInterpolator(lnk.xCoordinates(), lnk.yCoordinates(), f);
-    };
-
-    // Initialize the properties thermodynamic properties of the reaction
-    ReactionThermoInterpolatedProperties data;
-    data.equation         = equation;
-    data.lnk              = bilinear_interpolator(lnk);
-    data.gibbs_energy     = gibbs_energy.empty() ? gibbs_energy_from_lnk(data.lnk) : bilinear_interpolator(gibbs_energy);
-    data.helmholtz_energy = bilinear_interpolator(helmholtz_energy);
-    data.internal_energy  = bilinear_interpolator(internal_energy);
-    data.enthalpy         = bilinear_interpolator(enthalpy);
-    data.entropy          = bilinear_interpolator(entropy);
-    data.volume           = bilinear_interpolator(volume);
-    data.heat_capacity_cp = bilinear_interpolator(heat_capacity_cp);
-    data.heat_capacity_cv = bilinear_interpolator(heat_capacity_cv);
-
-    return data;
-}
-
-auto parseSpeciesInterpolatedThermoProperties(const xml_node& node) -> SpeciesThermoInterpolatedProperties
-{
-    // Get the data values of the children nodes
-    std::vector<double> temperatures     = tofloats(node.child("Temperatures").text().get());
-    std::vector<double> pressures        = tofloats(node.child("Pressures").text().get());
-    std::vector<double> gibbs_energy     = tofloats(node.child("G").text().get());
-    std::vector<double> helmholtz_energy = tofloats(node.child("A").text().get());
-    std::vector<double> internal_energy  = tofloats(node.child("U").text().get());
-    std::vector<double> enthalpy         = tofloats(node.child("H").text().get());
-    std::vector<double> entropy          = tofloats(node.child("S").text().get());
-    std::vector<double> volume           = tofloats(node.child("V").text().get());
-    std::vector<double> heat_capacity_cp = tofloats(node.child("Cp").text().get());
-    std::vector<double> heat_capacity_cv = tofloats(node.child("Cv").text().get());
-
-    // Get the temperature and pressure units
-    std::string tunits = node.child("Temperatures").attribute("units").as_string();
-    std::string punits = node.child("Pressures").attribute("units").as_string();
-
-    // Check if element `temperatures` was provided, if not set default to 25 celsius
-    if(temperatures.empty()) temperatures.push_back(25.0);
-
-    // Check if element `pressures` was provided, if not set default to 1 bar
-    if(pressures.empty()) pressures.push_back(1.0);
-
-    // Check if temperature units was provided, if not set default to celsius
-    if(tunits.empty()) tunits = "celsius";
-
-    // Check if pressure units was provided, if not set default to bar
-    if(punits.empty()) punits = "bar";
-
-    // Convert temperatures and pressures to standard units
-    for(auto& x : temperatures) x = units::convert(x, tunits, "kelvin");
-    for(auto& x : pressures)    x = units::convert(x, punits, "pascal");
-
-    // Define a lambda function to generate a bilinear interpolator from a vector
-    auto bilinear_interpolator = [&](const std::vector<double>& data) -> BilinearInterpolator
-    {
-        if(data.empty())  return BilinearInterpolator();
-        return BilinearInterpolator(temperatures, pressures, data);
-    };
-
-    // Initialize the properties thermodynamic properties of the species
-    SpeciesThermoInterpolatedProperties data;
-    data.gibbs_energy     = bilinear_interpolator(gibbs_energy);
-    data.helmholtz_energy = bilinear_interpolator(helmholtz_energy);
-    data.internal_energy  = bilinear_interpolator(internal_energy);
-    data.enthalpy         = bilinear_interpolator(enthalpy);
-    data.entropy          = bilinear_interpolator(entropy);
-    data.volume           = bilinear_interpolator(volume);
-    data.heat_capacity_cp = bilinear_interpolator(heat_capacity_cp);
-    data.heat_capacity_cv = bilinear_interpolator(heat_capacity_cv);
-
-    return data;
-}
-
-auto as_int(const xml_node& node, const char* childname, int if_empty=std::numeric_limits<int>::infinity()) -> int
-{
-    if(node.child(childname).text().empty())
-        return if_empty;
-    return node.child(childname).text().as_int();
-}
-
-auto as_double(const xml_node& node, const char* childname, double if_empty=std::numeric_limits<double>::infinity()) -> double
-{
-    if(node.child(childname).text().empty())
-        return if_empty;
-    return node.child(childname).text().as_double();
-}
-
-auto parseAqueousSpeciesThermoParamsHKF(const xml_node& node) -> std::optional<AqueousSpeciesThermoParamsHKF>
-{
-    AqueousSpeciesThermoParamsHKF hkf;
-    hkf.Gf   = as_double(node, "Gf");
-    hkf.Hf   = as_double(node, "Hf");
-    hkf.Sr   = as_double(node, "Sr");
-    hkf.a1   = as_double(node, "a1");
-    hkf.a2   = as_double(node, "a2");
-    hkf.a3   = as_double(node, "a3");
-    hkf.a4   = as_double(node, "a4");
-    hkf.c1   = as_double(node, "c1");
-    hkf.c2   = as_double(node, "c2");
-    hkf.wref = as_double(node, "wref");
-    return hkf;
-}
-
-<<<<<<< HEAD
-auto parseFluidSpeciesThermoParamsHKF(const xml_node& node)->Optional<FluidSpeciesThermoParamsHKF>
-=======
-auto parseGaseousSpeciesThermoParamsHKF(const xml_node& node) -> std::optional<GaseousSpeciesThermoParamsHKF>
->>>>>>> 4620c096
-{
-    FluidSpeciesThermoParamsHKF hkf;
-    hkf.Gf   = as_double(node, "Gf");
-    hkf.Hf   = as_double(node, "Hf");
-    hkf.Sr   = as_double(node, "Sr");
-    hkf.a    = as_double(node, "a");
-    hkf.b    = as_double(node, "b");
-    hkf.c    = as_double(node, "c");
-    hkf.Tmax = as_double(node, "Tmax");
-    return hkf;
-}
-
-auto parseMineralSpeciesThermoParamsHKF(const xml_node& node) -> std::optional<MineralSpeciesThermoParamsHKF>
-{
-    MineralSpeciesThermoParamsHKF hkf;
-    hkf.Gf      = as_double(node, "Gf");
-    hkf.Hf      = as_double(node, "Hf");
-    hkf.Sr      = as_double(node, "Sr");
-    hkf.Vr      = as_double(node, "Vr");
-    hkf.nptrans = as_int(node, "NumPhaseTrans");
-    hkf.Tmax    = as_double(node, "Tmax");
-
-    if(hkf.nptrans == 0)
-    {
-        hkf.a.push_back(as_double(node, "a"));
-        hkf.b.push_back(as_double(node, "b"));
-        hkf.c.push_back(as_double(node, "c"));
-    }
-    else
-    {
-        for(int i = 0; i <= hkf.nptrans; ++i)
-        {
-            std::stringstream str;
-            str << "TemperatureRange" << i;
-
-            auto temperature_range = node.child(str.str().c_str());
-
-            hkf.a.push_back(as_double(temperature_range, "a"));
-            hkf.b.push_back(as_double(temperature_range, "b"));
-            hkf.c.push_back(as_double(temperature_range, "c"));
-
-            if(i < hkf.nptrans)
-            {
-                hkf.Ttr.push_back(as_double(temperature_range, "Ttr"));
-
-                // Set zero the non-available transition values
-                hkf.Htr.push_back(as_double(temperature_range, "Htr", 0.0));
-                hkf.Vtr.push_back(as_double(temperature_range, "Vtr", 0.0));
-                hkf.dPdTtr.push_back(as_double(temperature_range, "dPdTtr", 0.0));
-            }
-        }
-    }
-
-    return hkf;
-}
-
-auto parseAqueousSpeciesThermoData(const xml_node& node) -> AqueousSpeciesThermoData
-{
-    AqueousSpeciesThermoData thermo;
-
-    if(!node.child("Properties").empty())
-        thermo.properties = parseSpeciesInterpolatedThermoProperties(node.child("Properties"));
-
-    if(!node.child("Reaction").empty())
-        thermo.reaction = parseReactionInterpolatedThermoProperties(node.child("Reaction"));
-
-    if(!node.child("HKF").empty())
-        thermo.hkf = parseAqueousSpeciesThermoParamsHKF(node.child("HKF"));
-
-    return thermo;
-}
-
-auto parseFluidSpeciesThermoData(const xml_node& node) -> FluidSpeciesThermoData
-{
-    FluidSpeciesThermoData thermo;
-
-    if(!node.child("Properties").empty())
-        thermo.properties = parseSpeciesInterpolatedThermoProperties(node.child("Properties"));
-
-    if(!node.child("Reaction").empty())
-        thermo.reaction = parseReactionInterpolatedThermoProperties(node.child("Reaction"));
-
-    if(!node.child("HKF").empty())
-        thermo.hkf = parseFluidSpeciesThermoParamsHKF(node.child("HKF"));
-
-    return thermo;
-}
-
-auto parseMineralSpeciesThermoData(const xml_node& node) -> MineralSpeciesThermoData
-{
-    MineralSpeciesThermoData thermo;
-
-    if(!node.child("Properties").empty())
-        thermo.properties = parseSpeciesInterpolatedThermoProperties(node.child("Properties"));
-
-    if(!node.child("Reaction").empty())
-        thermo.reaction = parseReactionInterpolatedThermoProperties(node.child("Reaction"));
-
-    if(!node.child("HKF").empty())
-        thermo.hkf = parseMineralSpeciesThermoParamsHKF(node.child("HKF"));
-
-    return thermo;
-}
-
-template<typename SpeciesType, typename SpeciesFunction>
-auto collectSpecies(const std::map<std::string, SpeciesType>& map, const SpeciesFunction& fn) -> std::vector<SpeciesType>
-{
-    std::set<SpeciesType> species;
-    for(const auto& entry : map)
-        if(fn(entry.second))
-            species.insert(entry.second);
-    return std::vector<SpeciesType>(species.begin(), species.end());
-}
-
-template<typename SpeciesType>
-auto speciesWithElements(const std::vector<std::string>& elements, const std::map<std::string, SpeciesType>& map) -> std::vector<SpeciesType>
-{
-    auto f = [&](const SpeciesType& species)
-    {
-        // Check if the given species has all chemical elements in the list of elements (ignore charge Z)
-        for(auto pair : species.elements())
-            if(pair.first.name() != "Z" && !contained(pair.first.name(), elements))
-                return false;
-        return true;
-    };
-
-    return collectSpecies(map, f);
-}
-
-} // namespace
-
-//A guard object to guarantee the return of original locale
-class ChangeLocale
-{
-public:
-    ChangeLocale() = delete;
-    explicit ChangeLocale(const char* new_locale) : old_locale(std::setlocale(LC_NUMERIC, nullptr))
-    {
-        std::setlocale(LC_NUMERIC, new_locale);
-    }
-    ~ChangeLocale()
-    {
-        std::setlocale(LC_NUMERIC, old_locale.c_str());
-    }
-
-private:
-    const std::string old_locale;
-
-};
-
-struct Database::Impl
-{
-    /// The set of all elements in the database
-    ElementMap element_map;
-
-    /// The set of all aqueous species in the database
-    AqueousSpeciesMap aqueous_species_map;
-
-    /// The set of all gaseous species in the database
-    FluidSpeciesMap gaseous_species_map;
-
-    /// The set of all liquid species in the database
-    FluidSpeciesMap liquid_species_map;
-
-    /// The set of all fluid species in the database
-    FluidSpeciesMap fluid_species_map;
-
-    /// The set of all mineral species in the database
-    MineralSpeciesMap mineral_species_map;
-
-    Impl() = default;
-
-    Impl(std::string filename)
-    {
-        const auto guard = ChangeLocale("C");
-
-        // Create the XML document
-        xml_document doc;
-
-        // Load the xml database file
-        auto result = doc.load_file(filename.c_str());
-
-        // Check if result is not ok, and then try a built-in database with same name
-        if(!result)
-        {
-            // Search for a built-in database
-            std::string builtin = database(filename);
-
-            // If not empty, use the built-in database to create the xml doc
-            if(!builtin.empty()) result = doc.load_string(builtin.c_str());
-        }
-
-        // Ensure either a database file path was correctly given, or a built-in database
-        if(!result)
-        {
-            std::string names;
-            for(auto const& s : databases()) names += s + " ";
-            RuntimeError("Could not initialize the Database instance with given database name `" + filename + "`.",
-                "This name either points to a non-existent database file, or it is not one of the "
-                "built-in database files in Reaktoro. The built-in databases are: " + names + ".");
-        }
-
-        // Parse the xml document
-        parse(doc, filename);
-    }
-
-    template<typename Key, typename Value>
-    auto collectValues(const std::map<Key, Value>& map) -> std::vector<Value>
-    {
-        std::vector<Value> species;
-        species.reserve(map.size());
-        for(const auto& pair : map)
-            species.push_back(pair.second);
-        return species;
-    }
-
-    auto addElement(const Element& element) -> void
-    {
-        element_map.insert({element.name(), element});
-    }
-
-    auto addAqueousSpecies(const AqueousSpecies& species) -> void
-    {
-        aqueous_species_map.insert({species.name(), species});
-    }
-
-    auto addFluidSpecies(const FluidSpecies& species) -> void
-    {
-        fluid_species_map.insert({ species.name(), species });
-    }
-
-    auto addGaseousSpecies(const FluidSpecies& species) -> void
-    {
-        gaseous_species_map.insert({ species.name(), species });
-    }
-
-    auto addLiquidSpecies(const FluidSpecies& species) -> void
-    {
-        liquid_species_map.insert({ species.name(), species });
-    }
-
-    auto addMineralSpecies(const MineralSpecies& species) -> void
-    {
-        mineral_species_map.insert({species.name(), species});
-    }
-
-    auto elements() const-> std::vector<Element>
-    {
-        std::vector<Element> elements{};
-        elements.reserve(element_map.size());
-        for(const auto& element : element_map) {
-            auto element_copy = Element();
-            element_copy.setName(element.second.name());
-            element_copy.setMolarMass(element.second.molarMass());
-            elements.push_back(element_copy);
-        }
-
-        return elements;
-    }
-
-    auto aqueousSpecies() -> std::vector<AqueousSpecies>
-    {
-        return collectValues(aqueous_species_map);
-    }
-
-    auto aqueousSpecies(std::string name) const -> const AqueousSpecies&
-    {
-        if(aqueous_species_map.count(name) == 0)
-            errorNonExistentSpecies("aqueous", name);
-
-        return aqueous_species_map.find(name)->second;
-    }
-
-    auto fluidSpecies() -> std::vector<FluidSpecies>
-    {
-        return collectValues(fluid_species_map);
-    }
-
-    auto fluidSpecies(std::string name) const -> const FluidSpecies&
-    {
-        if (fluid_species_map.count(name) == 0)
-            errorNonExistentSpecies("fluid", name);
-
-        return fluid_species_map.find(name)->second;
-    }
-
-    auto gaseousSpecies() -> std::vector<FluidSpecies>
-    {
-        return collectValues(gaseous_species_map);
-    }
-
-    auto gaseousSpecies(std::string name) const -> const FluidSpecies&
-    {
-        if(gaseous_species_map.count(name) == 0)
-            errorNonExistentSpecies("gaseous", name);
-
-        return gaseous_species_map.find(name)->second;
-    }
-
-    auto liquidSpecies() -> std::vector<FluidSpecies>
-    {
-        return collectValues(liquid_species_map);
-    }
-
-    auto liquidSpecies(std::string name) const -> const FluidSpecies&
-    {
-        if(liquid_species_map.count(name) == 0)
-            errorNonExistentSpecies("liquid", name);
-
-        return liquid_species_map.find(name)->second;
-    }
-
-    auto mineralSpecies() -> std::vector<MineralSpecies>
-    {
-        return collectValues(mineral_species_map);
-    }
-
-    auto mineralSpecies(std::string name) const -> const MineralSpecies&
-    {
-        if(mineral_species_map.count(name) == 0)
-            errorNonExistentSpecies("mineral", name);
-
-        return mineral_species_map.find(name)->second;
-    }
-
-    auto containsAqueousSpecies(std::string species) const -> bool
-    {
-        return aqueous_species_map.count(species) != 0;
-    }
-
-    auto containsFluidSpecies(std::string species) const -> bool
-    {
-        return fluid_species_map.count(species) != 0;
-    }
-
-    auto containsGaseousSpecies(std::string species) const -> bool
-    {
-        return gaseous_species_map.count(species) != 0;
-    }
-
-    auto containsLiquidSpecies(std::string species) const -> bool
-    {
-        return liquid_species_map.count(species) != 0;
-    }
-
-    auto containsMineralSpecies(std::string species) const -> bool
-    {
-        return mineral_species_map.count(species) != 0;
-    }
-
-    auto aqueousSpeciesWithElements(const std::vector<std::string>& elements) const -> std::vector<AqueousSpecies>
-    {
-        return speciesWithElements(elements, aqueous_species_map);
-    }
-
-    auto fluidSpeciesWithElements(const std::vector<std::string>& elements) const -> std::vector<FluidSpecies>
-    {
-        return speciesWithElements(elements, fluid_species_map);
-    }
-
-    auto gaseousSpeciesWithElements(const std::vector<std::string>& elements) const -> std::vector<FluidSpecies>
-    {
-        return speciesWithElements(elements, gaseous_species_map);
-    }
-
-    auto liquidSpeciesWithElements(const std::vector<std::string>& elements) const -> std::vector<FluidSpecies>
-    {
-        return speciesWithElements(elements, liquid_species_map);
-    }
-
-    auto mineralSpeciesWithElements(const std::vector<std::string>& elements) const -> std::vector<MineralSpecies>
-    {
-        return speciesWithElements(elements, mineral_species_map);
-    }
-
-    auto parse(const xml_document& doc, std::string databasename) -> void
-    {
-        // Access the database node of the database file
-        xml_node database = doc.child("Database");
-
-        // Read all elements in the database
-        for(xml_node node : database.children("Element"))
-        {
-            Element element = parseElement(node);
-            element_map[element.name()] = element;
-        }
-
-        // Add charge element
-        element_map["Z"] = Element();
-        element_map["Z"].setName("Z");
-
-        // Read all species in the database
-        for(xml_node node : database.children("Species"))
-        {
-            std::string type = node.child("Type").text().get();
-            std::string name = node.child("Name").text().get();
-            if (type == "Gaseous")
-            {
-                FluidSpecies fluid_species = parseFluidSpecies(node);
-                fluid_species.setName(name.substr(0, name.size() - 3));
-                FluidSpecies gaseous_species = parseFluidSpecies(node);
-                gaseous_species.setName(name);
-                FluidSpecies liquid_species = parseFluidSpecies(node);
-                liquid_species.setName(name.substr(0, name.size() - 3) + "(liq)");
-                if (valid(fluid_species))
-                {
-                    fluid_species_map[fluid_species.name()] = fluid_species;
-                    gaseous_species_map[gaseous_species.name()] = gaseous_species;
-                    liquid_species_map[liquid_species.name()] = liquid_species;
-                }
-            }
-            else if (type == "Aqueous")
-            {
-                AqueousSpecies species = parseAqueousSpecies(node);
-                if(valid(species))
-                    aqueous_species_map[species.name()] = species;
-            }
-            else if(type == "Mineral")
-            {
-                MineralSpecies species = parseMineralSpecies(node);
-                if(valid(species))
-                    mineral_species_map[species.name()] = species;
-            }
-            else RuntimeError("Could not parse the species `" +
-                name + "` with type `" + type + "` in the database `" +
-                databasename + "`.", "The type of the species is unknown.");
-        }
-    }
-
-    auto parseElement(const xml_node& node) -> Element
-    {
-        Element element;
-        element.setName(node.child("Name").text().get());
-        element.setMolarMass(node.child("MolarMass").text().as_double() * 1e-3); // convert from g/mol to kg/mol
-        return element;
-    }
-
-    auto parseElementalFormula(const xml_node& node) -> std::map<Element, double>
-    {
-        std::string formula = node.child("Elements").text().get();
-        std::map<Element, double> elements;
-        auto words = split(formula, "()");
-        for(unsigned i = 0; i < words.size(); i += 2)
-        {
-            Assert(element_map.count(words[i]),
-                "Cannot parse the elemental formula `" + formula + "`.",
-                "The element `" + words[i] + "` is not in the database.");
-            elements.emplace(element_map.at(words[i]), tofloat(words[i + 1]));
-        }
-        if(!node.child("Charge").empty())
-        {
-            double charge = node.child("Charge").text().as_double();
-            elements.emplace(element_map.at("Z"), charge);
-        }
-        return elements;
-    }
-
-    auto parseSpecies(const xml_node& node) -> Species
-    {
-        // The species instance
-        Species species;
-
-        // Set the name of the species
-        species.setName(node.child("Name").text().get());
-
-        // Set the chemical formula of the species
-        species.setFormula(node.child("Formula").text().get());
-
-        // Set the elements of the species
-        species.setElements(parseElementalFormula(node));
-
-        return species;
-    }
-
-    auto parseAqueousSpecies(const xml_node& node) -> AqueousSpecies
-    {
-        // The aqueous species instance
-        AqueousSpecies species = parseSpecies(node);
-
-        // Set the elemental charge of the species
-        species.setCharge(node.child("Charge").text().as_double());
-
-        // Parse the complex formula of the aqueous species (if any)
-        species.setDissociation(parseDissociation(node.child("Dissociation").text().get()));
-
-        // Parse the thermodynamic data of the aqueous species
-        species.setThermoData(parseAqueousSpeciesThermoData(node.child("Thermo")));
-
-        return species;
-    }
-    
-    auto parseFluidSpecies(const xml_node& node) -> FluidSpecies
-    {
-        // The gaseous species instance
-        FluidSpecies species = parseSpecies(node);
-
-        // Set the critical temperature of the fluid (gaseous or liquid) species (in units of K)
-        if(!node.child("CriticalTemperature").empty())
-            species.setCriticalTemperature(node.child("CriticalTemperature").text().as_double());
-
-        // Set the critical pressure of the fluid (gaseous or liquid) species (in units of Pa)
-        if(!node.child("CriticalPressure").empty())
-            species.setCriticalPressure(node.child("CriticalPressure").text().as_double() * 1e5); // convert from bar to Pa
-
-        // Set the acentric factor of the fluid (gaseous or liquid) species
-        if(!node.child("AcentricFactor").empty())
-            species.setAcentricFactor(node.child("AcentricFactor").text().as_double());
-
-        // Parse the thermodynamic data of the fluid (gaseous or liquid) species
-        species.setThermoData(parseFluidSpeciesThermoData(node.child("Thermo")));
-
-        return species;
-    }
-
-    auto parseMineralSpecies(const xml_node& node) -> MineralSpecies
-    {
-        // The mineral species instance
-        MineralSpecies species = parseSpecies(node);
-
-        // Parse the thermodynamic data of the mineral species
-        species.setThermoData(parseMineralSpeciesThermoData(node.child("Thermo")));
-
-        return species;
-    }
-
-    /// Return true if a species instance has correct and complete data
-    template<typename SpeciesType>
-    auto valid(const SpeciesType& species) const -> bool
-    {
-        // Skip validation if even species with missing data should be considered
-        if(!global::options.database.exclude_species_with_missing_data)
-            return true;
-
-        // Check if species data is available
-        if(species.name().empty())
-            return false;
-        if(species.elements().empty())
-            return false;
-        if(species.molarMass() <= 0.0 || !std::isfinite(species.molarMass()))
-            return false;
-        if(species.formula().empty())
-            return false;
-
-        // Check if HKF parameters exist, but they are incomplete
-        const auto& hkf = species.thermoData().hkf;
-        if(hkf && !std::isfinite(hkf.value().Gf))
-            return false;
-        if(hkf && !std::isfinite(hkf.value().Hf))
-            return false;
-
-        return true;
-    }
-};
-
-Database::Database()
-: pimpl(new Impl())
-{}
-
-Database::Database(std::string filename)
-: pimpl(new Impl(filename))
-{}
-
-auto Database::addElement(const Element& element) -> void
-{
-    pimpl->addElement(element);
-}
-
-auto Database::addAqueousSpecies(const AqueousSpecies& species) -> void
-{
-    pimpl->addAqueousSpecies(species);
-}
-
-auto Database::addGaseousSpecies(const FluidSpecies& species) -> void
-{
-    pimpl->addGaseousSpecies(species);
-}
-
-auto Database::addLiquidSpecies(const FluidSpecies& species) -> void
-{
-    pimpl->addLiquidSpecies(species);
-}
-
-auto Database::addFluidSpecies(const FluidSpecies& species) -> void
-{
-    pimpl->addFluidSpecies(species);
-}
-
-auto Database::addMineralSpecies(const MineralSpecies& species) -> void
-{
-    pimpl->addMineralSpecies(species);
-}
-
-auto Database::elements() const -> std::vector<Element>
-{
-    return pimpl->elements();
-}
-
-auto Database::aqueousSpecies() -> std::vector<AqueousSpecies>
-{
-    return pimpl->aqueousSpecies();
-}
-
-auto Database::aqueousSpecies(std::string name) const -> const AqueousSpecies&
-{
-    return pimpl->aqueousSpecies(name);
-}
-
-auto Database::fluidSpecies() -> std::vector<FluidSpecies>
-{
-    return pimpl->fluidSpecies();
-}
-
-auto Database::fluidSpecies(std::string name) const -> const FluidSpecies&
-{
-    return pimpl->fluidSpecies(name);
-}
-
-auto Database::gaseousSpecies() -> std::vector<FluidSpecies>
-{
-    return pimpl->gaseousSpecies();
-}
-
-auto Database::gaseousSpecies(std::string name) const -> const FluidSpecies&
-{
-    return pimpl->gaseousSpecies(name);
-}
-
-auto Database::liquidSpecies() -> std::vector<FluidSpecies>
-{
-    return pimpl->liquidSpecies();
-}
-
-auto Database::liquidSpecies(std::string name) const -> const FluidSpecies&
-{
-    return pimpl->liquidSpecies(name);
-}
-
-auto Database::mineralSpecies() -> std::vector<MineralSpecies>
-{
-    return pimpl->mineralSpecies();
-}
-
-auto Database::mineralSpecies(std::string name) const -> const MineralSpecies&
-{
-    return pimpl->mineralSpecies(name);
-}
-
-auto Database::containsAqueousSpecies(std::string species) const -> bool
-{
-    return pimpl->containsAqueousSpecies(species);
-}
-
-auto Database::containsGaseousSpecies(std::string species) const -> bool
-{
-    return pimpl->containsGaseousSpecies(species);
-}
-
-auto Database::containsLiquidSpecies(std::string species) const -> bool
-{
-    return pimpl->containsLiquidSpecies(species);
-}
-
-auto Database::containsFluidSpecies(std::string species) const -> bool
-{
-    return pimpl->containsFluidSpecies(species);
-}
-
-auto Database::containsMineralSpecies(std::string species) const -> bool
-{
-    return pimpl->containsMineralSpecies(species);
-}
-
-auto Database::aqueousSpeciesWithElements(const std::vector<std::string>& elements) const -> std::vector<AqueousSpecies>
-{
-    return pimpl->aqueousSpeciesWithElements(elements);
-}
-
-auto Database::gaseousSpeciesWithElements(const std::vector<std::string>& elements) const -> std::vector<FluidSpecies>
-{
-    return pimpl->gaseousSpeciesWithElements(elements);
-}
-
-auto Database::liquidSpeciesWithElements(const std::vector<std::string>& elements) const -> std::vector<FluidSpecies>
-{
-    return pimpl->liquidSpeciesWithElements(elements);
-}
-
-auto Database::fluidSpeciesWithElements(const std::vector<std::string>& elements) const -> std::vector<FluidSpecies>
-{
-    return pimpl->fluidSpeciesWithElements(elements);
-}
-
-auto Database::mineralSpeciesWithElements(const std::vector<std::string>& elements) const -> std::vector<MineralSpecies>
-{
-    return pimpl->mineralSpeciesWithElements(elements);
-}
-
-} // namespace Reaktoro
-
+// Reaktoro is a unified framework for modeling chemically reactive systems.
+//
+// Copyright (C) 2014-2018 Allan Leal
+//
+// This library is free software; you can redistribute it and/or
+// modify it under the terms of the GNU Lesser General Public
+// License as published by the Free Software Foundation; either
+// version 2.1 of the License, or (at your option) any later version.
+//
+// This library is distributed in the hope that it will be useful,
+// but WITHOUT ANY WARRANTY; without even the implied warranty of
+// MERCHANTABILITY or FITNESS FOR A PARTICULAR PURPOSE. See the GNU
+// Lesser General Public License for more details.
+//
+// You should have received a copy of the GNU Lesser General Public License
+// along with this library. If not, see <http://www.gnu.org/licenses/>.
+
+#include "Database.hpp"
+
+// C++ includes
+#include <clocale>
+#include <map>
+#include <set>
+#include <string>
+#include <vector>
+
+// Reaktoro includes
+#include <Reaktoro/Common/Constants.hpp>
+#include <Reaktoro/Common/Exception.hpp>
+#include <Reaktoro/Common/GlobalOptions.hpp>
+#include <Reaktoro/Common/SetUtils.hpp>
+#include <Reaktoro/Common/StringUtils.hpp>
+#include <Reaktoro/Common/Units.hpp>
+#include <Reaktoro/Core/Element.hpp>
+#include <Reaktoro/Core/Species.hpp>
+#include <Reaktoro/Thermodynamics/Databases/DatabaseUtils.hpp>
+#include <Reaktoro/Thermodynamics/Species/AqueousSpecies.hpp>
+#include <Reaktoro/Thermodynamics/Species/FluidSpecies.hpp>
+#include <Reaktoro/Thermodynamics/Species/MineralSpecies.hpp>
+
+// miniz includes
+#include <miniz/zip_file.hpp>
+
+// pugixml includes
+#include <pugixml.hpp>
+using namespace pugi;
+
+namespace Reaktoro {
+namespace {
+
+/// Auxiliary types for a map of aqueous, fluid, and mineral species
+using ElementMap        = std::map<std::string, Element>;
+using AqueousSpeciesMap = std::map<std::string, AqueousSpecies>;
+using FluidSpeciesMap   = std::map<std::string, FluidSpecies>;
+using MineralSpeciesMap = std::map<std::string, MineralSpecies>;
+
+auto errorNonExistentSpecies(std::string type, std::string name) -> void
+{
+    Exception exception;
+    exception.error << "Cannot get an instance of the " << type << " species `" << name << "` in the database.";
+    exception.reason << "There is no such species in the database.";
+    RaiseError(exception);
+}
+
+auto parseDissociation(std::string dissociation) -> std::map<std::string, double>
+{
+    std::map<std::string, double> equation;
+    auto words = split(dissociation, " ");
+    for(const auto& word : words)
+    {
+        auto pair = split(word, ":");
+        equation.emplace(pair[1], tofloat(pair[0]));
+    }
+    return equation;
+}
+
+auto parseReactionInterpolatedThermoProperties(const xml_node& node) -> ReactionThermoInterpolatedProperties
+{
+    // Get the data values of the children nodes
+    std::vector<double> temperatures     = tofloats(node.child("Temperatures").text().get());
+    std::vector<double> pressures        = tofloats(node.child("Pressures").text().get());
+    std::vector<double> pk               = tofloats(node.child("pk").text().get());
+    std::vector<double> lnk              = tofloats(node.child("lnk").text().get());
+    std::vector<double> logk             = tofloats(node.child("logk").text().get());
+    std::vector<double> gibbs_energy     = tofloats(node.child("G").text().get());
+    std::vector<double> helmholtz_energy = tofloats(node.child("A").text().get());
+    std::vector<double> internal_energy  = tofloats(node.child("U").text().get());
+    std::vector<double> enthalpy         = tofloats(node.child("H").text().get());
+    std::vector<double> entropy          = tofloats(node.child("S").text().get());
+    std::vector<double> volume           = tofloats(node.child("V").text().get());
+    std::vector<double> heat_capacity_cp = tofloats(node.child("Cp").text().get());
+    std::vector<double> heat_capacity_cv = tofloats(node.child("Cv").text().get());
+
+    // Convert `pk` to `lnk`, where `pk = -log(k) = -ln(k)/ln(10)`
+    const double ln_10 = std::log(10.0);
+    if(!pk.empty() && lnk.empty())
+    {
+        lnk.resize(pk.size());
+        for(unsigned i = 0; i < pk.size(); ++i)
+            lnk[i] = -pk[i] * ln_10;
+    }
+
+    // Convert `logk` to `lnk`, where `log(k) = ln(k)/ln(10)`
+    if(!logk.empty() && lnk.empty())
+    {
+        lnk.resize(logk.size());
+        for(unsigned i = 0; i < logk.size(); ++i)
+            lnk[i] = logk[i] * ln_10;
+    }
+
+    // Get the temperature and pressure units
+    std::string tunits = node.child("Temperatures").attribute("units").as_string();
+    std::string punits = node.child("Pressures").attribute("units").as_string();
+
+    // Get the names and stoichiometries of the species that define the reaction
+    std::string equation = node.child("Equation").text().get();
+
+    // Check if element `temperatures` was provided, if not set default to 25 celsius
+    if(temperatures.empty()) temperatures.push_back(25.0);
+
+    // Check if element `pressures` was provided, if not set default to 1 bar
+    if(pressures.empty()) pressures.push_back(1.0);
+
+    // Check if temperature units was provided, if not set default to celsius
+    if(tunits.empty()) tunits = "celsius";
+
+    // Check if pressure units was provided, if not set default to bar
+    if(punits.empty()) punits = "bar";
+
+    // Convert temperatures and pressures to standard units (kelvin and pascal respectively)
+    for(auto& x : temperatures) x = units::convert(x, tunits, "kelvin");
+    for(auto& x : pressures)    x = units::convert(x, punits, "pascal");
+
+    // Define a lambda function to generate a bilinear interpolator from a vector
+    auto bilinear_interpolator = [&](const std::vector<double>& data) -> BilinearInterpolator
+    {
+        if(data.empty())  return BilinearInterpolator();
+        return BilinearInterpolator(temperatures, pressures, data);
+    };
+
+    // Define a lambda function to generate a bilinear interpolator of the Gibbs energy of a reaction from its lnk
+    auto gibbs_energy_from_lnk = [](const BilinearInterpolator& lnk)
+    {
+        const double R = universalGasConstant;
+        auto f = [=](double T, double P) { return -R*T*lnk(T, P); };
+        return BilinearInterpolator(lnk.xCoordinates(), lnk.yCoordinates(), f);
+    };
+
+    // Initialize the properties thermodynamic properties of the reaction
+    ReactionThermoInterpolatedProperties data;
+    data.equation         = equation;
+    data.lnk              = bilinear_interpolator(lnk);
+    data.gibbs_energy     = gibbs_energy.empty() ? gibbs_energy_from_lnk(data.lnk) : bilinear_interpolator(gibbs_energy);
+    data.helmholtz_energy = bilinear_interpolator(helmholtz_energy);
+    data.internal_energy  = bilinear_interpolator(internal_energy);
+    data.enthalpy         = bilinear_interpolator(enthalpy);
+    data.entropy          = bilinear_interpolator(entropy);
+    data.volume           = bilinear_interpolator(volume);
+    data.heat_capacity_cp = bilinear_interpolator(heat_capacity_cp);
+    data.heat_capacity_cv = bilinear_interpolator(heat_capacity_cv);
+
+    return data;
+}
+
+auto parseSpeciesInterpolatedThermoProperties(const xml_node& node) -> SpeciesThermoInterpolatedProperties
+{
+    // Get the data values of the children nodes
+    std::vector<double> temperatures     = tofloats(node.child("Temperatures").text().get());
+    std::vector<double> pressures        = tofloats(node.child("Pressures").text().get());
+    std::vector<double> gibbs_energy     = tofloats(node.child("G").text().get());
+    std::vector<double> helmholtz_energy = tofloats(node.child("A").text().get());
+    std::vector<double> internal_energy  = tofloats(node.child("U").text().get());
+    std::vector<double> enthalpy         = tofloats(node.child("H").text().get());
+    std::vector<double> entropy          = tofloats(node.child("S").text().get());
+    std::vector<double> volume           = tofloats(node.child("V").text().get());
+    std::vector<double> heat_capacity_cp = tofloats(node.child("Cp").text().get());
+    std::vector<double> heat_capacity_cv = tofloats(node.child("Cv").text().get());
+
+    // Get the temperature and pressure units
+    std::string tunits = node.child("Temperatures").attribute("units").as_string();
+    std::string punits = node.child("Pressures").attribute("units").as_string();
+
+    // Check if element `temperatures` was provided, if not set default to 25 celsius
+    if(temperatures.empty()) temperatures.push_back(25.0);
+
+    // Check if element `pressures` was provided, if not set default to 1 bar
+    if(pressures.empty()) pressures.push_back(1.0);
+
+    // Check if temperature units was provided, if not set default to celsius
+    if(tunits.empty()) tunits = "celsius";
+
+    // Check if pressure units was provided, if not set default to bar
+    if(punits.empty()) punits = "bar";
+
+    // Convert temperatures and pressures to standard units
+    for(auto& x : temperatures) x = units::convert(x, tunits, "kelvin");
+    for(auto& x : pressures)    x = units::convert(x, punits, "pascal");
+
+    // Define a lambda function to generate a bilinear interpolator from a vector
+    auto bilinear_interpolator = [&](const std::vector<double>& data) -> BilinearInterpolator
+    {
+        if(data.empty())  return BilinearInterpolator();
+        return BilinearInterpolator(temperatures, pressures, data);
+    };
+
+    // Initialize the properties thermodynamic properties of the species
+    SpeciesThermoInterpolatedProperties data;
+    data.gibbs_energy     = bilinear_interpolator(gibbs_energy);
+    data.helmholtz_energy = bilinear_interpolator(helmholtz_energy);
+    data.internal_energy  = bilinear_interpolator(internal_energy);
+    data.enthalpy         = bilinear_interpolator(enthalpy);
+    data.entropy          = bilinear_interpolator(entropy);
+    data.volume           = bilinear_interpolator(volume);
+    data.heat_capacity_cp = bilinear_interpolator(heat_capacity_cp);
+    data.heat_capacity_cv = bilinear_interpolator(heat_capacity_cv);
+
+    return data;
+}
+
+auto as_int(const xml_node& node, const char* childname, int if_empty=std::numeric_limits<int>::infinity()) -> int
+{
+    if(node.child(childname).text().empty())
+        return if_empty;
+    return node.child(childname).text().as_int();
+}
+
+auto as_double(const xml_node& node, const char* childname, double if_empty=std::numeric_limits<double>::infinity()) -> double
+{
+    if(node.child(childname).text().empty())
+        return if_empty;
+    return node.child(childname).text().as_double();
+}
+
+auto parseAqueousSpeciesThermoParamsHKF(const xml_node& node) -> std::optional<AqueousSpeciesThermoParamsHKF>
+{
+    AqueousSpeciesThermoParamsHKF hkf;
+    hkf.Gf   = as_double(node, "Gf");
+    hkf.Hf   = as_double(node, "Hf");
+    hkf.Sr   = as_double(node, "Sr");
+    hkf.a1   = as_double(node, "a1");
+    hkf.a2   = as_double(node, "a2");
+    hkf.a3   = as_double(node, "a3");
+    hkf.a4   = as_double(node, "a4");
+    hkf.c1   = as_double(node, "c1");
+    hkf.c2   = as_double(node, "c2");
+    hkf.wref = as_double(node, "wref");
+    return hkf;
+}
+
+auto parseFluidSpeciesThermoParamsHKF(const xml_node& node)->Optional<FluidSpeciesThermoParamsHKF>
+{
+    FluidSpeciesThermoParamsHKF hkf;
+    hkf.Gf   = as_double(node, "Gf");
+    hkf.Hf   = as_double(node, "Hf");
+    hkf.Sr   = as_double(node, "Sr");
+    hkf.a    = as_double(node, "a");
+    hkf.b    = as_double(node, "b");
+    hkf.c    = as_double(node, "c");
+    hkf.Tmax = as_double(node, "Tmax");
+    return hkf;
+}
+
+auto parseMineralSpeciesThermoParamsHKF(const xml_node& node) -> std::optional<MineralSpeciesThermoParamsHKF>
+{
+    MineralSpeciesThermoParamsHKF hkf;
+    hkf.Gf      = as_double(node, "Gf");
+    hkf.Hf      = as_double(node, "Hf");
+    hkf.Sr      = as_double(node, "Sr");
+    hkf.Vr      = as_double(node, "Vr");
+    hkf.nptrans = as_int(node, "NumPhaseTrans");
+    hkf.Tmax    = as_double(node, "Tmax");
+
+    if(hkf.nptrans == 0)
+    {
+        hkf.a.push_back(as_double(node, "a"));
+        hkf.b.push_back(as_double(node, "b"));
+        hkf.c.push_back(as_double(node, "c"));
+    }
+    else
+    {
+        for(int i = 0; i <= hkf.nptrans; ++i)
+        {
+            std::stringstream str;
+            str << "TemperatureRange" << i;
+
+            auto temperature_range = node.child(str.str().c_str());
+
+            hkf.a.push_back(as_double(temperature_range, "a"));
+            hkf.b.push_back(as_double(temperature_range, "b"));
+            hkf.c.push_back(as_double(temperature_range, "c"));
+
+            if(i < hkf.nptrans)
+            {
+                hkf.Ttr.push_back(as_double(temperature_range, "Ttr"));
+
+                // Set zero the non-available transition values
+                hkf.Htr.push_back(as_double(temperature_range, "Htr", 0.0));
+                hkf.Vtr.push_back(as_double(temperature_range, "Vtr", 0.0));
+                hkf.dPdTtr.push_back(as_double(temperature_range, "dPdTtr", 0.0));
+            }
+        }
+    }
+
+    return hkf;
+}
+
+auto parseAqueousSpeciesThermoData(const xml_node& node) -> AqueousSpeciesThermoData
+{
+    AqueousSpeciesThermoData thermo;
+
+    if(!node.child("Properties").empty())
+        thermo.properties = parseSpeciesInterpolatedThermoProperties(node.child("Properties"));
+
+    if(!node.child("Reaction").empty())
+        thermo.reaction = parseReactionInterpolatedThermoProperties(node.child("Reaction"));
+
+    if(!node.child("HKF").empty())
+        thermo.hkf = parseAqueousSpeciesThermoParamsHKF(node.child("HKF"));
+
+    return thermo;
+}
+
+auto parseFluidSpeciesThermoData(const xml_node& node) -> FluidSpeciesThermoData
+{
+    FluidSpeciesThermoData thermo;
+
+    if(!node.child("Properties").empty())
+        thermo.properties = parseSpeciesInterpolatedThermoProperties(node.child("Properties"));
+
+    if(!node.child("Reaction").empty())
+        thermo.reaction = parseReactionInterpolatedThermoProperties(node.child("Reaction"));
+
+    if(!node.child("HKF").empty())
+        thermo.hkf = parseFluidSpeciesThermoParamsHKF(node.child("HKF"));
+
+    return thermo;
+}
+
+auto parseMineralSpeciesThermoData(const xml_node& node) -> MineralSpeciesThermoData
+{
+    MineralSpeciesThermoData thermo;
+
+    if(!node.child("Properties").empty())
+        thermo.properties = parseSpeciesInterpolatedThermoProperties(node.child("Properties"));
+
+    if(!node.child("Reaction").empty())
+        thermo.reaction = parseReactionInterpolatedThermoProperties(node.child("Reaction"));
+
+    if(!node.child("HKF").empty())
+        thermo.hkf = parseMineralSpeciesThermoParamsHKF(node.child("HKF"));
+
+    return thermo;
+}
+
+template<typename SpeciesType, typename SpeciesFunction>
+auto collectSpecies(const std::map<std::string, SpeciesType>& map, const SpeciesFunction& fn) -> std::vector<SpeciesType>
+{
+    std::set<SpeciesType> species;
+    for(const auto& entry : map)
+        if(fn(entry.second))
+            species.insert(entry.second);
+    return std::vector<SpeciesType>(species.begin(), species.end());
+}
+
+template<typename SpeciesType>
+auto speciesWithElements(const std::vector<std::string>& elements, const std::map<std::string, SpeciesType>& map) -> std::vector<SpeciesType>
+{
+    auto f = [&](const SpeciesType& species)
+    {
+        // Check if the given species has all chemical elements in the list of elements (ignore charge Z)
+        for(auto pair : species.elements())
+            if(pair.first.name() != "Z" && !contained(pair.first.name(), elements))
+                return false;
+        return true;
+    };
+
+    return collectSpecies(map, f);
+}
+
+} // namespace
+
+//A guard object to guarantee the return of original locale
+class ChangeLocale
+{
+public:
+    ChangeLocale() = delete;
+    explicit ChangeLocale(const char* new_locale) : old_locale(std::setlocale(LC_NUMERIC, nullptr))
+    {
+        std::setlocale(LC_NUMERIC, new_locale);
+    }
+    ~ChangeLocale()
+    {
+        std::setlocale(LC_NUMERIC, old_locale.c_str());
+    }
+
+private:
+    const std::string old_locale;
+
+};
+
+struct Database::Impl
+{
+    /// The set of all elements in the database
+    ElementMap element_map;
+
+    /// The set of all aqueous species in the database
+    AqueousSpeciesMap aqueous_species_map;
+
+    /// The set of all gaseous species in the database
+    FluidSpeciesMap gaseous_species_map;
+
+    /// The set of all liquid species in the database
+    FluidSpeciesMap liquid_species_map;
+
+    /// The set of all fluid species in the database
+    FluidSpeciesMap fluid_species_map;
+
+    /// The set of all mineral species in the database
+    MineralSpeciesMap mineral_species_map;
+
+    Impl() = default;
+
+    Impl(std::string filename)
+    {
+        const auto guard = ChangeLocale("C");
+
+        // Create the XML document
+        xml_document doc;
+
+        // Load the xml database file
+        auto result = doc.load_file(filename.c_str());
+
+        // Check if result is not ok, and then try a built-in database with same name
+        if(!result)
+        {
+            // Search for a built-in database
+            std::string builtin = database(filename);
+
+            // If not empty, use the built-in database to create the xml doc
+            if(!builtin.empty()) result = doc.load_string(builtin.c_str());
+        }
+
+        // Ensure either a database file path was correctly given, or a built-in database
+        if(!result)
+        {
+            std::string names;
+            for(auto const& s : databases()) names += s + " ";
+            RuntimeError("Could not initialize the Database instance with given database name `" + filename + "`.",
+                "This name either points to a non-existent database file, or it is not one of the "
+                "built-in database files in Reaktoro. The built-in databases are: " + names + ".");
+        }
+
+        // Parse the xml document
+        parse(doc, filename);
+    }
+
+    template<typename Key, typename Value>
+    auto collectValues(const std::map<Key, Value>& map) -> std::vector<Value>
+    {
+        std::vector<Value> species;
+        species.reserve(map.size());
+        for(const auto& pair : map)
+            species.push_back(pair.second);
+        return species;
+    }
+
+    auto addElement(const Element& element) -> void
+    {
+        element_map.insert({element.name(), element});
+    }
+
+    auto addAqueousSpecies(const AqueousSpecies& species) -> void
+    {
+        aqueous_species_map.insert({species.name(), species});
+    }
+
+    auto addFluidSpecies(const FluidSpecies& species) -> void
+    {
+        fluid_species_map.insert({ species.name(), species });
+    }
+
+    auto addGaseousSpecies(const FluidSpecies& species) -> void
+    {
+        gaseous_species_map.insert({ species.name(), species });
+    }
+
+    auto addLiquidSpecies(const FluidSpecies& species) -> void
+    {
+        liquid_species_map.insert({ species.name(), species });
+    }
+
+    auto addMineralSpecies(const MineralSpecies& species) -> void
+    {
+        mineral_species_map.insert({species.name(), species});
+    }
+
+    auto elements() const-> std::vector<Element>
+    {
+        std::vector<Element> elements{};
+        elements.reserve(element_map.size());
+        for(const auto& element : element_map) {
+            auto element_copy = Element();
+            element_copy.setName(element.second.name());
+            element_copy.setMolarMass(element.second.molarMass());
+            elements.push_back(element_copy);
+        }
+
+        return elements;
+    }
+
+    auto aqueousSpecies() -> std::vector<AqueousSpecies>
+    {
+        return collectValues(aqueous_species_map);
+    }
+
+    auto aqueousSpecies(std::string name) const -> const AqueousSpecies&
+    {
+        if(aqueous_species_map.count(name) == 0)
+            errorNonExistentSpecies("aqueous", name);
+
+        return aqueous_species_map.find(name)->second;
+    }
+
+    auto fluidSpecies() -> std::vector<FluidSpecies>
+    {
+        return collectValues(fluid_species_map);
+    }
+
+    auto fluidSpecies(std::string name) const -> const FluidSpecies&
+    {
+        if (fluid_species_map.count(name) == 0)
+            errorNonExistentSpecies("fluid", name);
+
+        return fluid_species_map.find(name)->second;
+    }
+
+    auto gaseousSpecies() -> std::vector<FluidSpecies>
+    {
+        return collectValues(gaseous_species_map);
+    }
+
+    auto gaseousSpecies(std::string name) const -> const FluidSpecies&
+    {
+        if(gaseous_species_map.count(name) == 0)
+            errorNonExistentSpecies("gaseous", name);
+
+        return gaseous_species_map.find(name)->second;
+    }
+
+    auto liquidSpecies() -> std::vector<FluidSpecies>
+    {
+        return collectValues(liquid_species_map);
+    }
+
+    auto liquidSpecies(std::string name) const -> const FluidSpecies&
+    {
+        if(liquid_species_map.count(name) == 0)
+            errorNonExistentSpecies("liquid", name);
+
+        return liquid_species_map.find(name)->second;
+    }
+
+    auto mineralSpecies() -> std::vector<MineralSpecies>
+    {
+        return collectValues(mineral_species_map);
+    }
+
+    auto mineralSpecies(std::string name) const -> const MineralSpecies&
+    {
+        if(mineral_species_map.count(name) == 0)
+            errorNonExistentSpecies("mineral", name);
+
+        return mineral_species_map.find(name)->second;
+    }
+
+    auto containsAqueousSpecies(std::string species) const -> bool
+    {
+        return aqueous_species_map.count(species) != 0;
+    }
+
+    auto containsFluidSpecies(std::string species) const -> bool
+    {
+        return fluid_species_map.count(species) != 0;
+    }
+
+    auto containsGaseousSpecies(std::string species) const -> bool
+    {
+        return gaseous_species_map.count(species) != 0;
+    }
+
+    auto containsLiquidSpecies(std::string species) const -> bool
+    {
+        return liquid_species_map.count(species) != 0;
+    }
+
+    auto containsMineralSpecies(std::string species) const -> bool
+    {
+        return mineral_species_map.count(species) != 0;
+    }
+
+    auto aqueousSpeciesWithElements(const std::vector<std::string>& elements) const -> std::vector<AqueousSpecies>
+    {
+        return speciesWithElements(elements, aqueous_species_map);
+    }
+
+    auto fluidSpeciesWithElements(const std::vector<std::string>& elements) const -> std::vector<FluidSpecies>
+    {
+        return speciesWithElements(elements, fluid_species_map);
+    }
+
+    auto gaseousSpeciesWithElements(const std::vector<std::string>& elements) const -> std::vector<FluidSpecies>
+    {
+        return speciesWithElements(elements, gaseous_species_map);
+    }
+
+    auto liquidSpeciesWithElements(const std::vector<std::string>& elements) const -> std::vector<FluidSpecies>
+    {
+        return speciesWithElements(elements, liquid_species_map);
+    }
+
+    auto mineralSpeciesWithElements(const std::vector<std::string>& elements) const -> std::vector<MineralSpecies>
+    {
+        return speciesWithElements(elements, mineral_species_map);
+    }
+
+    auto parse(const xml_document& doc, std::string databasename) -> void
+    {
+        // Access the database node of the database file
+        xml_node database = doc.child("Database");
+
+        // Read all elements in the database
+        for(xml_node node : database.children("Element"))
+        {
+            Element element = parseElement(node);
+            element_map[element.name()] = element;
+        }
+
+        // Add charge element
+        element_map["Z"] = Element();
+        element_map["Z"].setName("Z");
+
+        // Read all species in the database
+        for(xml_node node : database.children("Species"))
+        {
+            std::string type = node.child("Type").text().get();
+            std::string name = node.child("Name").text().get();
+            if (type == "Gaseous")
+            {
+                FluidSpecies fluid_species = parseFluidSpecies(node);
+                fluid_species.setName(name.substr(0, name.size() - 3));
+                FluidSpecies gaseous_species = parseFluidSpecies(node);
+                gaseous_species.setName(name);
+                FluidSpecies liquid_species = parseFluidSpecies(node);
+                liquid_species.setName(name.substr(0, name.size() - 3) + "(liq)");
+                if (valid(fluid_species))
+                {
+                    fluid_species_map[fluid_species.name()] = fluid_species;
+                    gaseous_species_map[gaseous_species.name()] = gaseous_species;
+                    liquid_species_map[liquid_species.name()] = liquid_species;
+                }
+            }
+            else if (type == "Aqueous")
+            {
+                AqueousSpecies species = parseAqueousSpecies(node);
+                if(valid(species))
+                    aqueous_species_map[species.name()] = species;
+            }
+            else if(type == "Mineral")
+            {
+                MineralSpecies species = parseMineralSpecies(node);
+                if(valid(species))
+                    mineral_species_map[species.name()] = species;
+            }
+            else RuntimeError("Could not parse the species `" +
+                name + "` with type `" + type + "` in the database `" +
+                databasename + "`.", "The type of the species is unknown.");
+        }
+    }
+
+    auto parseElement(const xml_node& node) -> Element
+    {
+        Element element;
+        element.setName(node.child("Name").text().get());
+        element.setMolarMass(node.child("MolarMass").text().as_double() * 1e-3); // convert from g/mol to kg/mol
+        return element;
+    }
+
+    auto parseElementalFormula(const xml_node& node) -> std::map<Element, double>
+    {
+        std::string formula = node.child("Elements").text().get();
+        std::map<Element, double> elements;
+        auto words = split(formula, "()");
+        for(unsigned i = 0; i < words.size(); i += 2)
+        {
+            Assert(element_map.count(words[i]),
+                "Cannot parse the elemental formula `" + formula + "`.",
+                "The element `" + words[i] + "` is not in the database.");
+            elements.emplace(element_map.at(words[i]), tofloat(words[i + 1]));
+        }
+        if(!node.child("Charge").empty())
+        {
+            double charge = node.child("Charge").text().as_double();
+            elements.emplace(element_map.at("Z"), charge);
+        }
+        return elements;
+    }
+
+    auto parseSpecies(const xml_node& node) -> Species
+    {
+        // The species instance
+        Species species;
+
+        // Set the name of the species
+        species.setName(node.child("Name").text().get());
+
+        // Set the chemical formula of the species
+        species.setFormula(node.child("Formula").text().get());
+
+        // Set the elements of the species
+        species.setElements(parseElementalFormula(node));
+
+        return species;
+    }
+
+    auto parseAqueousSpecies(const xml_node& node) -> AqueousSpecies
+    {
+        // The aqueous species instance
+        AqueousSpecies species = parseSpecies(node);
+
+        // Set the elemental charge of the species
+        species.setCharge(node.child("Charge").text().as_double());
+
+        // Parse the complex formula of the aqueous species (if any)
+        species.setDissociation(parseDissociation(node.child("Dissociation").text().get()));
+
+        // Parse the thermodynamic data of the aqueous species
+        species.setThermoData(parseAqueousSpeciesThermoData(node.child("Thermo")));
+
+        return species;
+    }
+    
+    auto parseFluidSpecies(const xml_node& node) -> FluidSpecies
+    {
+        // The gaseous species instance
+        FluidSpecies species = parseSpecies(node);
+
+        // Set the critical temperature of the fluid (gaseous or liquid) species (in units of K)
+        if(!node.child("CriticalTemperature").empty())
+            species.setCriticalTemperature(node.child("CriticalTemperature").text().as_double());
+
+        // Set the critical pressure of the fluid (gaseous or liquid) species (in units of Pa)
+        if(!node.child("CriticalPressure").empty())
+            species.setCriticalPressure(node.child("CriticalPressure").text().as_double() * 1e5); // convert from bar to Pa
+
+        // Set the acentric factor of the fluid (gaseous or liquid) species
+        if(!node.child("AcentricFactor").empty())
+            species.setAcentricFactor(node.child("AcentricFactor").text().as_double());
+
+        // Parse the thermodynamic data of the fluid (gaseous or liquid) species
+        species.setThermoData(parseFluidSpeciesThermoData(node.child("Thermo")));
+
+        return species;
+    }
+
+    auto parseMineralSpecies(const xml_node& node) -> MineralSpecies
+    {
+        // The mineral species instance
+        MineralSpecies species = parseSpecies(node);
+
+        // Parse the thermodynamic data of the mineral species
+        species.setThermoData(parseMineralSpeciesThermoData(node.child("Thermo")));
+
+        return species;
+    }
+
+    /// Return true if a species instance has correct and complete data
+    template<typename SpeciesType>
+    auto valid(const SpeciesType& species) const -> bool
+    {
+        // Skip validation if even species with missing data should be considered
+        if(!global::options.database.exclude_species_with_missing_data)
+            return true;
+
+        // Check if species data is available
+        if(species.name().empty())
+            return false;
+        if(species.elements().empty())
+            return false;
+        if(species.molarMass() <= 0.0 || !std::isfinite(species.molarMass()))
+            return false;
+        if(species.formula().empty())
+            return false;
+
+        // Check if HKF parameters exist, but they are incomplete
+        const auto& hkf = species.thermoData().hkf;
+        if(hkf && !std::isfinite(hkf.value().Gf))
+            return false;
+        if(hkf && !std::isfinite(hkf.value().Hf))
+            return false;
+
+        return true;
+    }
+};
+
+Database::Database()
+: pimpl(new Impl())
+{}
+
+Database::Database(std::string filename)
+: pimpl(new Impl(filename))
+{}
+
+auto Database::addElement(const Element& element) -> void
+{
+    pimpl->addElement(element);
+}
+
+auto Database::addAqueousSpecies(const AqueousSpecies& species) -> void
+{
+    pimpl->addAqueousSpecies(species);
+}
+
+auto Database::addGaseousSpecies(const FluidSpecies& species) -> void
+{
+    pimpl->addGaseousSpecies(species);
+}
+
+auto Database::addLiquidSpecies(const FluidSpecies& species) -> void
+{
+    pimpl->addLiquidSpecies(species);
+}
+
+auto Database::addFluidSpecies(const FluidSpecies& species) -> void
+{
+    pimpl->addFluidSpecies(species);
+}
+
+auto Database::addMineralSpecies(const MineralSpecies& species) -> void
+{
+    pimpl->addMineralSpecies(species);
+}
+
+auto Database::elements() const -> std::vector<Element>
+{
+    return pimpl->elements();
+}
+
+auto Database::aqueousSpecies() -> std::vector<AqueousSpecies>
+{
+    return pimpl->aqueousSpecies();
+}
+
+auto Database::aqueousSpecies(std::string name) const -> const AqueousSpecies&
+{
+    return pimpl->aqueousSpecies(name);
+}
+
+auto Database::fluidSpecies() -> std::vector<FluidSpecies>
+{
+    return pimpl->fluidSpecies();
+}
+
+auto Database::fluidSpecies(std::string name) const -> const FluidSpecies&
+{
+    return pimpl->fluidSpecies(name);
+}
+
+auto Database::gaseousSpecies() -> std::vector<FluidSpecies>
+{
+    return pimpl->gaseousSpecies();
+}
+
+auto Database::gaseousSpecies(std::string name) const -> const FluidSpecies&
+{
+    return pimpl->gaseousSpecies(name);
+}
+
+auto Database::liquidSpecies() -> std::vector<FluidSpecies>
+{
+    return pimpl->liquidSpecies();
+}
+
+auto Database::liquidSpecies(std::string name) const -> const FluidSpecies&
+{
+    return pimpl->liquidSpecies(name);
+}
+
+auto Database::mineralSpecies() -> std::vector<MineralSpecies>
+{
+    return pimpl->mineralSpecies();
+}
+
+auto Database::mineralSpecies(std::string name) const -> const MineralSpecies&
+{
+    return pimpl->mineralSpecies(name);
+}
+
+auto Database::containsAqueousSpecies(std::string species) const -> bool
+{
+    return pimpl->containsAqueousSpecies(species);
+}
+
+auto Database::containsGaseousSpecies(std::string species) const -> bool
+{
+    return pimpl->containsGaseousSpecies(species);
+}
+
+auto Database::containsLiquidSpecies(std::string species) const -> bool
+{
+    return pimpl->containsLiquidSpecies(species);
+}
+
+auto Database::containsFluidSpecies(std::string species) const -> bool
+{
+    return pimpl->containsFluidSpecies(species);
+}
+
+auto Database::containsMineralSpecies(std::string species) const -> bool
+{
+    return pimpl->containsMineralSpecies(species);
+}
+
+auto Database::aqueousSpeciesWithElements(const std::vector<std::string>& elements) const -> std::vector<AqueousSpecies>
+{
+    return pimpl->aqueousSpeciesWithElements(elements);
+}
+
+auto Database::gaseousSpeciesWithElements(const std::vector<std::string>& elements) const -> std::vector<FluidSpecies>
+{
+    return pimpl->gaseousSpeciesWithElements(elements);
+}
+
+auto Database::liquidSpeciesWithElements(const std::vector<std::string>& elements) const -> std::vector<FluidSpecies>
+{
+    return pimpl->liquidSpeciesWithElements(elements);
+}
+
+auto Database::fluidSpeciesWithElements(const std::vector<std::string>& elements) const -> std::vector<FluidSpecies>
+{
+    return pimpl->fluidSpeciesWithElements(elements);
+}
+
+auto Database::mineralSpeciesWithElements(const std::vector<std::string>& elements) const -> std::vector<MineralSpecies>
+{
+    return pimpl->mineralSpeciesWithElements(elements);
+}
+
+} // namespace Reaktoro
+
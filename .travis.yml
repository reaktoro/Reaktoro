language: minimal

# `sudo: required` is specified only in order to use a machine with more RAM, allowing more
# compilation jobs in parallel.
dist: trusty
sudo: required

matrix:
  include:
    - os: linux

before_install:
  - if [ "$TRAVIS_OS_NAME" = "linux" ]; then OS=Linux-x86_64; else OS=MacOSX-x86_64; fi
  - wget -O miniconda.sh https://repo.continuum.io/miniconda/Miniconda3-latest-$OS.sh
  - bash miniconda.sh -b -p $HOME/miniconda
  - export CONDA_BIN=$HOME/miniconda/bin
  - export CONDA=$CONDA_BIN/conda
  - $CONDA config --system --set always_yes yes --set changeps1 no
  - $CONDA config --system --append channels conda-forge
  - $CONDA install -n base conda-devenv
  # Number of compilation jobs is limited by machine RAM. Too many and GCC will die with
  # "internal compiler error"
  - export "NUMBER_OF_COMPILATION_JOBS=4"

install:
  - $CONDA devenv
  - source $CONDA_BIN/activate reaktoro

script:
  - export "CFLAGS=-I$CONDA_PREFIX/include $CFLAGS"
  - export "CXXFLAGS=-I$CONDA_PREFIX/include $CXXFLAGS"
  - echo -e "\n\nCurrent compiler configuration:\nCXX=$CXX\nCC=$CC\nCFLAGS=$CFLAGS\nCXXFLAGS=$CXXFLAGS"
  - echo -e "\nCurrent packages:"
  - $CONDA list
<<<<<<< HEAD
  - mkdir -p build
  - mkdir -p artifacts
  - cd build
  - cmake -G Ninja -DBUILD_ALL=ON -DCMAKE_BUILD_TYPE=Release -DPYTHON_DIR=$CONDA_PREFIX -DPYTHON_INSTALL_PREFIX=$CONDA_PREFIX -DCMAKE_INSTALL_PREFIX=../artifacts -DCMAKE_VERBOSE_MAKEFILE:BOOL=ON "-DTHIRDPARTY_COMMON_ARGS=-DCMAKE_VERBOSE_MAKEFILE:BOOL=ON" "-DTHIRDPARTY_EXTRA_BUILD_ARGS=-- -j $NUMBER_OF_COMPILATION_JOBS" ..
  - cmake --build . --target install -- -j $NUMBER_OF_COMPILATION_JOBS
  - cd ..
  # Shared library must be in LD_LIBRARY_PATH in order for `reaktoro` to be successfully imported
  - "export LD_LIBRARY_PATH=$TRAVIS_BUILD_DIR/artifacts/lib:$LD_LIBRARY_PATH"
  - python ci/check_compiled_files.py
  - pytest -n auto -ra -vv tests/python
=======
  - inv -e compile -n $NUMBER_OF_COMPILATION_JOBS
  - python ci/check_compiled_files.py
>>>>>>> bb85d53b
<|MERGE_RESOLUTION|>--- conflicted
+++ resolved
@@ -32,18 +32,6 @@
   - echo -e "\n\nCurrent compiler configuration:\nCXX=$CXX\nCC=$CC\nCFLAGS=$CFLAGS\nCXXFLAGS=$CXXFLAGS"
   - echo -e "\nCurrent packages:"
   - $CONDA list
-<<<<<<< HEAD
-  - mkdir -p build
-  - mkdir -p artifacts
-  - cd build
-  - cmake -G Ninja -DBUILD_ALL=ON -DCMAKE_BUILD_TYPE=Release -DPYTHON_DIR=$CONDA_PREFIX -DPYTHON_INSTALL_PREFIX=$CONDA_PREFIX -DCMAKE_INSTALL_PREFIX=../artifacts -DCMAKE_VERBOSE_MAKEFILE:BOOL=ON "-DTHIRDPARTY_COMMON_ARGS=-DCMAKE_VERBOSE_MAKEFILE:BOOL=ON" "-DTHIRDPARTY_EXTRA_BUILD_ARGS=-- -j $NUMBER_OF_COMPILATION_JOBS" ..
-  - cmake --build . --target install -- -j $NUMBER_OF_COMPILATION_JOBS
-  - cd ..
-  # Shared library must be in LD_LIBRARY_PATH in order for `reaktoro` to be successfully imported
-  - "export LD_LIBRARY_PATH=$TRAVIS_BUILD_DIR/artifacts/lib:$LD_LIBRARY_PATH"
-  - python ci/check_compiled_files.py
-  - pytest -n auto -ra -vv tests/python
-=======
   - inv -e compile -n $NUMBER_OF_COMPILATION_JOBS
   - python ci/check_compiled_files.py
->>>>>>> bb85d53b
+  - pytest -n auto -ra -vv tests/python